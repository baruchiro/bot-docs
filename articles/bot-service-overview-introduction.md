--- conflicted
+++ resolved
@@ -11,12 +11,6 @@
 ---
 
 ::: moniker range="azure-bot-service-3.0"
-
-<<<<<<< HEAD
-
-=======
-[!INCLUDE [pre-release-label](includes/pre-release-label-v3.md)]
->>>>>>> 97bb24f1
 
 # Azure Bot Service
 
