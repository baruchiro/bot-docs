--- conflicted
+++ resolved
@@ -29,11 +29,7 @@
 ## Prerequisites
 
 - Conversation Designer requires an Azure subscription. You can get started <a href="https://azure.microsoft.com/en-us/" target="_blank">here</a>
-<<<<<<< HEAD
-- You must at least once manually sign in to the <a href="http://luis.ai/" target="_blank">LUIS portal</a>
-=======
 - If you haven't done so already, make sure you sign in to the [LUIS portal](http://luis.ai) at least once after you created an account with them.
->>>>>>> 3d0690bc
 - Familiarity with JavaScript programming. Custom script functions are written in JavaScript.
 - Microsoft Edge or Google Chrome
 
