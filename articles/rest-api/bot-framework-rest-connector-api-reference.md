--- conflicted
+++ resolved
@@ -6,12 +6,8 @@
 manager: kamrani
 ms.topic: article
 ms.service: bot-service
-<<<<<<< HEAD
+ms.subservice: sdk
 ms.date: 10/24/2018
-=======
-ms.subservice: sdk
-ms.date: 12/13/2017
->>>>>>> b78fe3d8
 ---
 
 # API reference
