---
title: Create a bot with Bot Service | Microsoft Docs
description: Learn how to create a bot with Bot Service, an integrated, dedicated bot development environment.
keywords: Quickstart, create bot, bot service, web app bot
author: v-ducvo
ms.author: v-ducvo
manager: kamrani
ms.topic: article
ms.service: bot-service
ms.subservice: abs
ms.date: 01/08/2019
---
::: moniker range="azure-bot-service-3.0"

# Create a bot with Azure Bot Service

[!INCLUDE [pre-release-label](includes/pre-release-label-v3.md)]

Bot Service provides the core components for creating bots, including the Bot Framework SDK for developing bots and the Bot Framework for connecting bots to channels. Bot Service provides five templates you can choose from when creating your bots with support for .NET and Node.js. In this topic, learn how to use Bot Service to create a new bot that uses the Bot Framework SDK.

## Log in to Azure
Log in to the [Azure portal](http://portal.azure.com).

> [!TIP]
> If you do not already have a subscription, you can register for a <a href="https://azure.microsoft.com/en-us/free/" target="_blank">free account</a>.

## Create a new bot service

1. Click **Create new resource** link found on the upper left-hand corner of the Azure portal, then select **AI + Machine Learning > Web App bot**. 

2. A new blade will open with information about the **Web App Bot**.  

3. In the **Bot Service** blade, provide the requested information about your bot as specified in the table below the image.  <br/>
   ![Create Web App Bot blade](./media/azure-bot-quickstarts/sdk-create-bot-service-blade.png)

   | Setting | Suggested value | Description |
   | ---- | ---- | ---- |
   | **Bot name** | Your bot's display name | The display name for the bot that appears in channels and directories. This name can be changed at anytime. |
   | **Subscription** | Your subscription | Select the Azure subscription you want to use. |
   | **Resource Group** | myResourceGroup | You can create a new [resource group](/azure/azure-resource-manager/resource-group-overview#resource-groups) or choose from an existing one. |
   | **Location** | The default location | Select the geographic location for your resource group. Your location choice can be any location listed, though it's often best to choose a location closest to your customer. The location cannot be changed once the bot is created. |
   | **Pricing tier** | F0 | Select a pricing tier. You may update the pricing tier at any time. For more information, see [Bot Service pricing](https://azure.microsoft.com/en-us/pricing/details/bot-service/). |
   | **App name** | A unique name | The unique URL name of the bot. For example, if you name your bot *myawesomebot*, then your bot's URL will be `http://myawesomebot.azurewebsites.net`. The name must use alphanumeric and underscore characters only. There is a 35 character limit to this field. The App name cannot be changed once the bot is created. |
   | **Bot template** | Basic | Choose either **C#** or **Node.js** and select the **Basic** template for this quickstart, then click **Select**. The Basic template creates an echo bot. [Learn more](bot-service-concept-templates.md) about the templates. |
   | **App service plan/Location** | Your app service plan  | Select an [app service plan](https://azure.microsoft.com/en-us/pricing/details/app-service/plans/) location. Your location choice can be any location listed, though it's often best to choose a location closest to your customer. (Not available for Functions Bot.) |
   | **Azure Storage** | Your Azure storage account | You can create a new data storage account or use an existing one. By default, the bot will use [Table Storage](/azure/storage/common/storage-introduction#table-storage). |
   | **Application Insights** | On | Decide if you want to turn [Application Insights](/bot-framework/bot-service-manage-analytics) **On** or **Off**. If you select **On**, you must also specify a regional location. Your location choice can be any location listed, though it's often best to choose the same location as the bot service location. |
   | **Microsoft App ID and password** | Auto create App ID and password | Use this option if you need to manually enter a Microsoft App ID and password. Otherwise, a new Microsoft App ID and password will be created for you in the bot creation process. |

   > [!NOTE]
   > 
   > If you are creating a **Functions Bot**, you will not see an **App service plan/Location** field. Instead, you will see a *Hosting plan* field. In that case, choose a [Hosting plan](bot-service-overview-readme.md#hosting-plans).

4. Click **Create** to create the service and deploy the bot to the cloud. This process may take several minutes.

Confirm that the bot has been deployed by checking the **Notifications**. The notifications will change from **Deployment in progress...** to **Deployment succeeded**. Click **Go to resource** button to open the bot's resources blade.

 > [!TIP] 
 > For performance reasons, **Functions Bot** running Node.js templates have already been packaged using the *Azure Functions Pack* tool. The *Azure Functions Pack* tool takes all the Node.js modules and combined them into one *.js file.
 > For more information, see [Azure Functions Pack](https://github.com/Azure/azure-functions-pack).
 
## Test the bot
Now that your bot is created, test it in [Web Chat](bot-service-manage-test-webchat.md). Enter a message and your bot should respond.

## Next steps

In this topic, you learned how to create a **Basic** Web App Bot/Functions Bot by using Bot Service and verified the bot's functionality by using the built-in Web Chat control within Azure. Now, learn how to manage your bot and start working with its source code.

> [!div class="nextstepaction"]
> [Manage a bot](bot-service-manage-overview.md)

::: moniker-end

::: moniker range="azure-bot-service-4.0"

# Create a bot with Azure Bot Service

[!INCLUDE [pre-release-label](includes/pre-release-label.md)]

<<<<<<< HEAD
Azure Bot Service provides the core components for creating bots, including the Bot Framework SDK for developing bots and the bot service for connecting bots to channels. In the topic, you'll be able to choose either .NET or Node.js template to create a bot using the Bot Framework SDK v4.
=======
Azure Bot Service provides the core components for creating bots, including the Bot Builder SDK for developing bots and the bot service for connecting bots to channels. In the topic, you'll be able to choose either .NET or Node.js template to create a bot using the Bot Builder SDK v4.
>>>>>>> 37b5d4a1

## Prerequisites
- [Azure](http://portal.azure.com) account

### Create a new bot service

1. Log in to the [Azure portal](http://portal.azure.com/).
1. Click **Create new resource** link found on the upper left-hand corner of the Azure portal, then select **AI + Machine Learning** > **Web App bot**. 

![create bot](~/media/azure-bot-quickstarts/abs-create-blade.png)

2. A *new blade* will open with information about the **Web App Bot**.  

3. In the **Bot Service** blade, provide the requested information about your bot as specified in the table below the image.  <br/>
 ![Create Web App Bot blade](~/media/azure-bot-quickstarts/sdk-create-bot-service-blade.png)

 | Setting | Suggested value | Description |
 | ---- | ---- | ---- |
 | **Bot name** | Your bot's display name | The display name for the bot that appears in channels and directories. This name can be changed at anytime. |
 | **Subscription** | Your subscription | Select the Azure subscription you want to use. |
 | **Resource Group** | myResourceGroup | You can create a new [resource group](/azure/azure-resource-manager/resource-group-overview#resource-groups) or choose from an existing one. |
 | **Location** | The default location | Select the geographic location for your resource group. Your location choice can be any location listed, though it's often best to choose a location closest to your customer. The location cannot be changed once the bot is created. |
 | **Pricing tier** | F0 | Select a pricing tier. You may update the pricing tier at any time. For more information, see [Bot Service pricing](https://azure.microsoft.com/en-us/pricing/details/bot-service/). |
 | **App name** | A unique name | The unique URL name of the bot. For example, if you name your bot *myawesomebot*, then your bot's URL will be `http://myawesomebot.azurewebsites.net`. The name must use alphanumeric and underscore characters only. There is a 35 character limit to this field. The App name cannot be changed once the bot is created. |
 | **Bot template** | Echo bot | Choose **SDK v4**. Select either C# or Node.js for this quickstart, then click **Select**.  
 | **App service plan/Location** | Your app service plan  | Select an [app service plan](https://azure.microsoft.com/en-us/pricing/details/app-service/plans/) location. Your location choice can be any location listed, though it's often best to choose the same location as the bot service. |
 | **Azure Storage** | Your Azure storage account | You can create a new data storage account or use an existing one. By default, the bot will use [Table Storage](/azure/storage/common/storage-introduction#table-storage). |
 | **Application Insights** | On | Decide if you want to turn [Application Insights](/bot-framework/bot-service-manage-analytics) **On** or **Off**. If you select **On**, you must also specify a regional location. Your location choice can be any location listed, though it's often best to choose the same location as the bot service. |
 | **Microsoft App ID and password** | Auto create App ID and password | Use this option if you need to manually enter a Microsoft App ID and password. Otherwise, a new Microsoft App ID and password will be created for you in the bot creation process. |

4. Click **Create** to create the service and deploy the bot to the cloud. This process may take several minutes.

Confirm that the bot has been deployed by checking the **Notifications**. The notifications will change from **Deployment in progress...** to **Deployment succeeded**. Click **Go to resource** button to open the bot's resources blade.

Now that your bot is created, test it in Web Chat. 

## Test the bot
In the **Bot Management** section, click **Test in Web Chat**. Azure Bot Service will load the Web Chat control and connect to your bot. 

![Azure Webchat test](./media/azure-bot-quickstarts/azure-webchat-test.png)

Enter a message and your bot should respond.

## Download code
You can download the code to work on it locally. 
1. In the **Bot Management** section, click **Build**. 
1. Click on **Download Bot source code** link in the right-pane. 
1. Follow the prompts to download the code, and then unzip the folder.

The code you downloaded uses an encrypted [.bot file](./v4sdk/bot-file-basics.md). You'll need to update `botFilePath` and `botFileSecret` entires in the appsettings.json or .env file. 
To do that, go to the Azure portal. Select your bot in the portal, then under **App Service Settings** section, click **Application Settings**. In the **Application Settings** pane, you'll 
see `botFilePath` and `botFileSecret` values. Copy these values and update the .env or appsettings.json file. 

## Next steps

In this topic, you learned how to create a **Echo** Web App Bot by using Azure Bot Service and verified the bot's functionality by using the built-in Web Chat control. Now, learn how to manage your bot and start working with its source code.

> [!div class="nextstepaction"]
> [How bots work](~/v4sdk/bot-builder-basics.md)

::: moniker-end<|MERGE_RESOLUTION|>--- conflicted
+++ resolved
@@ -77,11 +77,8 @@
 
 [!INCLUDE [pre-release-label](includes/pre-release-label.md)]
 
-<<<<<<< HEAD
 Azure Bot Service provides the core components for creating bots, including the Bot Framework SDK for developing bots and the bot service for connecting bots to channels. In the topic, you'll be able to choose either .NET or Node.js template to create a bot using the Bot Framework SDK v4.
-=======
-Azure Bot Service provides the core components for creating bots, including the Bot Builder SDK for developing bots and the bot service for connecting bots to channels. In the topic, you'll be able to choose either .NET or Node.js template to create a bot using the Bot Builder SDK v4.
->>>>>>> 37b5d4a1
+
 
 ## Prerequisites
 - [Azure](http://portal.azure.com) account
