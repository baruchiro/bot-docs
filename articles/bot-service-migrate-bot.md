--- conflicted
+++ resolved
@@ -12,11 +12,7 @@
 
 # Migrate your bot to Azure
 
-<<<<<<< HEAD
-[!INCLUDE [pre-release-label](./includes/pre-release-label-v3.md)]
-=======
-[!INCLUDE [pre-release-label](includes/pre-release-label-v3.md)]
->>>>>>> 739a72d4
+
 
 All **Azure Bot Service (Preview)** bots created in the [Bot Framework Portal](http://dev.botframework.com) must migrate to the new Bot Service in Azure. The service was made generally available (GA) in December 2017. 
 
