--- conflicted
+++ resolved
@@ -8,10 +8,6 @@
 ms.prod: bot-framework
 ms.date: 08/04/2017
 ---
-<<<<<<< HEAD
-=======
-
->>>>>>> 11189f89
 
 # Start building bots with the Bot Framework
 
