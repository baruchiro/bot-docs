--- conflicted
+++ resolved
@@ -6,12 +6,7 @@
 manager: tomlm
 ms.topic: article
 ms.prod: bot-framework
-<<<<<<< HEAD
 ms.date: 06/12/2017
-=======
-ms.date: 05/24/2017
-ms.reviewer:
->>>>>>> 456caf6b
 ---
 
 # Connect a bot to Slack
@@ -24,7 +19,6 @@
 
 ![Set up bot](~/media/channels/slack-NewApp.png)
 
-<<<<<<< HEAD
 ## Create an app and assign a Development Slack team
 
 Enter an App Name and select a Development Slack Team. If you are not already a member of a Development Slack Team, [create or join one](https://slack.com/).
@@ -41,24 +35,10 @@
 3. Enter https://slack.botframework.com. 
 4. Click **Add**.
 5. Click **Save URLs**.
-=======
-## Create application and assign a Development Slack team
-
-Enter an App Name, and select a Development Slack Team. If you are not already a member of a Slack Team, [create or join one here](https://slack.com/)
-
-![Create app](~/media/channels/slack-CreateApp.png)
-
-Your App will be created, and a Client ID and Client Secret generated.
-
-## Add a new Redirect URL
-
-Select the **OAuth & Permissions** tab, select **Add a new Redirect URL**, enter https://slack.botframework.com then select **Add** and **Save URLs**
->>>>>>> 456caf6b
 
 ![Add Redirect URL](~/media/channels/slack-RedirectURL.png)
 
 ## Create a Slack Bot User
-<<<<<<< HEAD
 Adding a Bot User allows you to assign a username for your bot and choose whether it is always shown as online.
 
 1. Select the **Bot Users** tab.
@@ -67,14 +47,6 @@
 ![Create bot](~/media/channels/slack-CreateBot.png)
 
 Select **Add Bot User** to validate your settings, and then select **Save Changes**. 
-=======
-
-Select the **Bot Users** tab, and then select **Add a Bot User**
-
-![Create bot](~/media/channels/slack-CreateBot.png)
-
-Adding a Bot User allows you to assign a username for your bot, and choose whether it is always shown as online or not. Select **Add Bot User** to validate your settings, and then select **Save Changes**. 
->>>>>>> 456caf6b
 
 ![Create bot](~/media/channels/slack-CreateBot-AddBotUser.png)
 
@@ -84,27 +56,19 @@
 
 ![Enable messages](~/media/channels/slack-EnableMessages.png)
 
-<<<<<<< HEAD
 1. Enter https://slack.botframework.com/api/Actions as the Request URL for Interactive Messages.
 2. Click the **Enable Interactive Messages** button and **Save changes** once the URL is successfully validated.
-=======
-Set the Request URL for Interactive Messages to be https://slack.botframework.com/api/Actions, then select the **Enable Interactive Messages** button and **Save changes** once the URL is successfully validated.
->>>>>>> 456caf6b
 
 ![Enable messages](~/media/channels/slack-MessageURL.png)
 
 ## Gather credentials
-<<<<<<< HEAD
 Select the **Basic Information** tab, and scroll to the **App Credentials** section. The Client ID, Client Secret and optional Verification Token required for configuration of your Slack bot are displayed.
-=======
-Select the **Basic Information** tab, and scroll to the **App Credentials** section. The Client ID, Client Secret and (optional) Verification Token required for configuration of your Slack bot are displayed here.
->>>>>>> 456caf6b
 
 ![Gather credentials](~/media/channels/slack-AppCredentials.png)
 
 ## Submit credentials
 
-<<<<<<< HEAD
+
 In a separate browser window, return to the Bot Framework site at http://dev.botframework.com/.
 
 1. Select **My bots** and choose the Bot that you want to connect to Slack.
@@ -116,17 +80,6 @@
 ![Submit credentials](~/media/channels/slack-SubmitCredentials.png)
 
 Follow the instructions to authorize your Slack app's access to your Development Slack Team. 
-=======
-In a separate browser window, return to the Bot Framework site at http://dev.botframework.com/ 
-Select **My bots**, and choose the Bot that you want to connect to Slack
-In the **Add a channel** section, select the Slack icon
-In the **Submit your Credentials** section, paste the App Credentials from the Slack website into the appropriate fields. 
-The **Landing Page URL** is optional. You may remove or change it.
-
-![Submit credentials](~/media/channels/slack-SubmitCredentials.png)
-
-Click **Submit Slack Credentials**, and follow the instructions to authorize your Slack app's access to your Development Slack Team. 
->>>>>>> 456caf6b
 
 ## Enable the bot
 Check **Enable this bot on Slack**. Then click **I'm done configuring Slack**.
