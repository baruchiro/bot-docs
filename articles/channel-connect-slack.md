---
title: Connect a bot to Slack | Microsoft Docs
description: Learn how to configure a bot's connection to Slack.
author: RobStand
ms.author: rstand
<<<<<<< HEAD
manager: tomlm
ms.topic: article
ms.prod: bot-framework
ms.date: 06/12/2017
=======
manager: rstand
ms.topic: article
ms.prod: bot-framework
ms.date: 06/06/2017
>>>>>>> adca8cd6
---

# Connect a bot to Slack

You can configure your bot to communicate with people using the Slack messaging app.

<<<<<<< HEAD
## Log in to Slack and create a Slack Application for your bot
=======
[!include[Channel Inspector intro](~/includes/snippet-channel-inspector.md)]

## Log in to Slack and create a Slack Application
>>>>>>> adca8cd6

Log into Slack and [create a Slack application](https://api.slack.com/applications/new).

![Set up bot](~/media/channels/slack-NewApp.png)

## Create an app and assign a Development Slack team

Enter an App Name and select a Development Slack Team. If you are not already a member of a Development Slack Team, [create or join one](https://slack.com/).

![Create app](~/media/channels/slack-CreateApp.png)

Click Create App. Slack will create your app and generate a Client ID and Client Secret.

## Add a new Redirect URL
Next you will add a new Redirect URL.

1. Select the **OAuth & Permissions** tab. 
2. Click **Add a new Redirect URL**.
3. Enter https://slack.botframework.com. 
4. Click **Add**.
5. Click **Save URLs**.

![Add Redirect URL](~/media/channels/slack-RedirectURL.png)

## Create a Slack Bot User
Adding a Bot User allows you to assign a username for your bot and choose whether it is always shown as online.

1. Select the **Bot Users** tab.
2. Click **Add a Bot User**.

![Create bot](~/media/channels/slack-CreateBot.png)

Select **Add Bot User** to validate your settings, and then select **Save Changes**. 

![Create bot](~/media/channels/slack-CreateBot-AddBotUser.png)

## Add and Configure Interactive Messages (optional)

If your bot will use Slack-specific functionality such as buttons, select the **Interactive Messages** tab and enable interactive messages.

![Enable messages](~/media/channels/slack-EnableMessages.png)

1. Enter https://slack.botframework.com/api/Actions as the Request URL for Interactive Messages.
2. Click the **Enable Interactive Messages** button and **Save changes** once the URL is successfully validated.

![Enable messages](~/media/channels/slack-MessageURL.png)

## Gather credentials
Select the **Basic Information** tab, and scroll to the **App Credentials** section. The Client ID, Client Secret and optional Verification Token required for configuration of your Slack bot are displayed.

![Gather credentials](~/media/channels/slack-AppCredentials.png)

## Submit credentials


In a separate browser window, return to the Bot Framework site at http://dev.botframework.com/.

1. Select **My bots** and choose the Bot that you want to connect to Slack.
2. In the **Add a channel** section, click the Slack icon.
3. In the **Submit your Credentials** section, paste the App Credentials from the Slack website into the appropriate fields. 
4. The **Landing Page URL** is optional. You may remove or change it.
5. Click **Submit Slack Credentials**.

![Submit credentials](~/media/channels/slack-SubmitCredentials.png)

Follow the instructions to authorize your Slack app's access to your Development Slack Team. 

## Enable the bot
Check **Enable this bot on Slack**. Then click **I'm done configuring Slack**.

When you have completed these steps, your bot will be successfully configured to communicate with users in Slack.

<|MERGE_RESOLUTION|>--- conflicted
+++ resolved
@@ -3,30 +3,21 @@
 description: Learn how to configure a bot's connection to Slack.
 author: RobStand
 ms.author: rstand
-<<<<<<< HEAD
 manager: tomlm
 ms.topic: article
 ms.prod: bot-framework
 ms.date: 06/12/2017
-=======
-manager: rstand
-ms.topic: article
-ms.prod: bot-framework
-ms.date: 06/06/2017
->>>>>>> adca8cd6
 ---
 
 # Connect a bot to Slack
+[!include[Channel Inspector intro](~/includes/snippet-channel-inspector.md)]
 
 You can configure your bot to communicate with people using the Slack messaging app.
 
-<<<<<<< HEAD
 ## Log in to Slack and create a Slack Application for your bot
-=======
-[!include[Channel Inspector intro](~/includes/snippet-channel-inspector.md)]
+
 
 ## Log in to Slack and create a Slack Application
->>>>>>> adca8cd6
 
 Log into Slack and [create a Slack application](https://api.slack.com/applications/new).
 
