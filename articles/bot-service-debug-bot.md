---
title: Debug a bot | Microsoft Docs
description: Learn how to debug a bot built using Bot Service.
author: v-ducvo
ms.author: v-ducvo
keywords: Bot Framework SDK, debug bot, test bot, bot emulator, emulator
manager: kamrani
ms.topic: article
ms.service: bot-service
ms.subservice: sdk
ms.date: 11/13/2018
---

# Debug a bot

This article describes how to debug your bot using an integrated development environment (IDE) such as Visual Studio or Visual Studio Code and the Bot Framework Emulator. While you can use these methods to debug any bot locally, this article uses a [C#](~/dotnet/bot-builder-dotnet-sdk-quickstart.md) and [JS](~/javascript/bot-builder-javascript-quickstart.md) bot created in the quickstart.

## Prerequisites 
- Download and install the [Bot Framework Emulator](https://aka.ms/Emulator-wiki-getting-started).
- Download and install [Visual Studio Code](https://code.visualstudio.com) or [Visual Studio](https://www.visualstudio.com/downloads) (Community Edition or above).

### Debug a JavaScript bot using command-line and emulator

To run a JavaScript bot using the command line and testing the bot with the emulator, do the following:
1. From the command line, change directory to your bot project directory.
<<<<<<< HEAD
1. Start the bot by running the command **node app.js**.
1. Start the emulator and connect to the bot's endpoint (e.g.: **http://localhost:3978/api/messages**). If this is the first time you are running 
the bot then click **File > New Bot** and follow the instructions on screen. Otherwise, click **File > Open Bot** to open an existing bot. 
Since this bot is running locally on your computer, you can leave the **MSA app ID** and **MSA app password** fileds blank. 
For more information, see [Debug with the Emulator](bot-service-debug-emulator.md).
1. From the emulator, send your bot a message (e.g.: send the message "Hi"). 
1. Use the **Inspector** and **Log** panels on the right side of the emulator window to debug your bot. For example, clicking on any of the messages bubble (e.g.: the "Hi" message bubble in the screenshot below) will show you the detail of that message in the **Inspector** panel. You can use it to view requests and responses as messages are exchanged between the emulator and the bot. Alternatively, you can click on any of the linked text in the **Log** panel to view the details in the **Inspector** panel.


=======
2. Start the bot by running the command **node app.js**.
3. Start the emulator and connect to the bot's endpoint (e.g.: **http://localhost:3978/api/messages**). If this is the first time you are running the bot then click **File > New Bot** and follow the instructions on screen. Otherwise, click **File > Open Bot** to open an existing bot. Since this bot is running locally on your computer, you can leave the **MSA app ID** and **MSA app password** fileds blank. For more information, see [Debug with the Emulator](bot-service-debug-emulator.md).
4. From the emulator, send your bot a message (e.g.: send the message "Hi"). 
5. Use the **Inspector** and **Log** panels on the right side of the emulator window to debug your bot. For example, clicking on any of the messages bubble (e.g.: the "Hi" message bubble in the screenshot below) will show you the detail of that message in the **Inspector** panel. You can use it to view requests and responses as messages are exchanged between the emulator and the bot. Alternatively, you can click on any of the linked text in the **Log** panel to view the details in the **Inspector** panel.

>>>>>>> 37b5d4a1
   ![Inspector panel on the Emulator](~/media/bot-service-debug-bot/emulator_inspector.png)

### Debug a JavaScript bot using breakpoints in Visual Studio Code

In Visual Studio Code, you can set breakpoints and run the bot in debug mode to step through your code. To set breakpoints in VS Code, do the following:

1. Launch VS Code and open your bot project folder.
2. From the menu bar, click **Debug** and click **Start Debugging**. If you are prompted to select a runtime engine to run your code, select **Node.js**. At this point, the bot is running locally. 
<!--
   > [!NOTE]
   > If you get the "Value cannot be null" error, check to make sure your **Table Storage** setting is valid.
   > The **EchoBot** is default to using **Table Storage**. To use Table Storage in your bot, you need the table *name* and *key*. If you do not have a Table Storage instance ready, you can create one or for testing purposes, you can comment out the code that uses **TableBotDataStore** and uncomment the line of code that uses **InMemoryDataStore**. The **InMemoryDataStore** is intended for testing and prototyping only.
-->
3. Set breakpoint as necesary. In VS Code, you can set breakpoints by hovering your mouse over the column to the left of the line numbers. A small red dot will appear. If you click on the dot, the breakpoint is set. If you click the dot again, the breakpoint is removed.

   ![Set breakpoint in VS Code](~/media/bot-service-debug-bot/breakpoint-set.png)

4. Start the Bot Framework Emulator and connect to your bot as described in the section above. 
5. From the emulator, send your bot a message (e.g.: send the message "Hi"). Execution will stop at the line where you place the breakpoint.

   ![Debug in VS Code](~/media/bot-service-debug-bot/breakpoint-caught.png)

### Debug a C# bot using breakpoints in Visual Studio

In Visual Studio (VS), you can set breakpoints and run the bot in debug mode to step through your code. To set breakpoints in VS, do the following:

1. Navigate to your bot folder and open the **.sln** file. This will open the solution in VS.
2. From the menu bar, click **Build** and click **Build Solution**.
3. In the **Solution Explorer**, click **EchoWithCounterBot.cs**. This file defines your main bot logic.Set breakpoint as necesary. In VS, you can set breakpoints by hovering your mouse over the column to the left of the line numbers. A small red dot will appear. If you click on the dot, the breakpoint is set. If you click the dot again, the breakpoint is removed.
5. From the menu bar, click **Debug** and click **Start Debugging**. At this point, the bot is running locally. 

<!--
   > [!NOTE]
   > If you get the "Value cannot be null" error, check to make sure your **Table Storage** setting is valid.
   > The **EchoBot** is default to using **Table Storage**. To use Table Storage in your bot, you need the table *name* and *key*. If you do not have a Table Storage instance ready, you can create one or for testing purposes, you can comment out the code that uses **TableBotDataStore** and uncomment the line of code that uses **InMemoryDataStore**. The **InMemoryDataStore** is intended for testing and prototyping only.
-->

   ![Set breakpoint in VS](~/media/bot-service-debug-bot/breakpoint-set-vs.png)

7. Start the Bot Framework Emulator and connect to your bot as described in the section above. 
8. From the emulator, send your bot a message (e.g.: send the message "Hi"). Execution will stop at the line where you place the breakpoint.

   ![Debug in VS](~/media/bot-service-debug-bot/breakpoint-caught-vs.png)

::: moniker range="azure-bot-service-3.0" 

## <a id="debug-csharp-serverless"></a> Debug a Consumption plan C\# Functions bot

The Consumption plan serverless C\# environment in Bot Service has more in common with Node.js than a typical C\# application because it requires a runtime host, much like the Node engine. In Azure, the runtime is part of the hosting environment in the cloud, but you must replicate that environment locally on your desktop. 

### Prerequisites

Before you can debug your Consumption plan C# bot, you must complete these tasks.

- Download the source code for your bot (from Azure), as described in [Set up continuous deployment](bot-service-continuous-deployment.md).
- Download and install the [Bot Framework Emulator](https://aka.ms/Emulator-wiki-getting-started).
- Install the <a href="https://www.npmjs.com/package/azure-functions-cli" target="_blank">Azure Functions CLI</a>.
- Install the <a href="https://github.com/dotnet/cli" target="_blank">DotNet CLI</a>.
  
If you want to be able to debug your code by using breakpoints in Visual Studio 2017, you must also complete these tasks.
  
- Download and install <a href="https://www.visualstudio.com/downloads/" target="_blank">Visual Studio 2017</a> (Community Edition or above).
- Download and install the <a href="https://visualstudiogallery.msdn.microsoft.com/e6bf6a3d-7411-4494-8a1e-28c1a8c4ce99" target="_blank">Command Task Runner Visual Studio Extension</a>.

> [!NOTE]
> Visual Studio Code is not currently supported.

### Debug a Consumption plan C# Functions bot using the emulator

The simplest way to debug your bot locally is to start the bot and then connect to it from Bot Framework Emulator. 
First, open a command prompt and navigate to the folder where the **project.json** file is located in your repository. Then, run the command `dotnet restore` to restore the various packages that are referenced in your bot.

> [!NOTE]
> Visual Studio 2017 changes how Visual Studio handles dependencies. 
> While Visual Studio 2015 uses **project.json** to handle dependencies, 
> Visual Studio 2017 uses a **.csproj** model when loading in Visual Studio. 
> If you are using Visual Studio 2017, <a href="https://aka.ms/bf-debug-project">download this **.csproj** file</a> 
> to the **/messages** folder in your repository before you run the `dotnet restore` command.

![Command prompt](~/media/bot-service-debug-bot/csharp-azureservice-debug-envconfig.png)

Next, run `debughost.cmd` to load and start your bot. 

![Command prompt run debughost.cmd](~/media/bot-service-debug-bot/csharp-azureservice-debug-debughost.png)

At this point, the bot is running locally. From the console window, copy the endpoint that debughost is listening on (in this example, `http://localhost:3978`). Then, start the Bot Framework Emulator and paste the endpoint into the address bar of the emulator. For this example, you must also append `/api/messages` to the endpoint. Since you do not need security for local debugging, you can leave the **Microsoft App ID** and **Microsoft App Password** fields blank. Click **Connect** to establish a connection to your bot using the specified endpoint.

![Configure emulator](~/media/bot-service-debug-bot/mac-azureservice-emulator-config.png)

After you have connected the emulator to your bot, send a message to your bot by typing some text into the textbox that is located at the bottom of the emulator window (i.e., where **Type your message...** appears in the lower-left corner). By using the **Log** and **Inspector** panels on the right side of the emulator window, you can view the requests and responses as messages are exchanged between the emulator and the bot.

![test via emulator](~/media/bot-service-debug-bot/mac-azureservice-debug-emulator.png)

Additionally, you can view log details in the console window.

![Console window](~/media/bot-service-debug-bot/csharp-azureservice-debug-debughostlogging.png)

::: moniker-end

## Next steps

> [!div class="nextstepaction"]
> [Debug your bot using transcript files](~/v4sdk/bot-builder-debug-transcript.md).<|MERGE_RESOLUTION|>--- conflicted
+++ resolved
@@ -23,7 +23,6 @@
 
 To run a JavaScript bot using the command line and testing the bot with the emulator, do the following:
 1. From the command line, change directory to your bot project directory.
-<<<<<<< HEAD
 1. Start the bot by running the command **node app.js**.
 1. Start the emulator and connect to the bot's endpoint (e.g.: **http://localhost:3978/api/messages**). If this is the first time you are running 
 the bot then click **File > New Bot** and follow the instructions on screen. Otherwise, click **File > Open Bot** to open an existing bot. 
@@ -32,14 +31,6 @@
 1. From the emulator, send your bot a message (e.g.: send the message "Hi"). 
 1. Use the **Inspector** and **Log** panels on the right side of the emulator window to debug your bot. For example, clicking on any of the messages bubble (e.g.: the "Hi" message bubble in the screenshot below) will show you the detail of that message in the **Inspector** panel. You can use it to view requests and responses as messages are exchanged between the emulator and the bot. Alternatively, you can click on any of the linked text in the **Log** panel to view the details in the **Inspector** panel.
 
-
-=======
-2. Start the bot by running the command **node app.js**.
-3. Start the emulator and connect to the bot's endpoint (e.g.: **http://localhost:3978/api/messages**). If this is the first time you are running the bot then click **File > New Bot** and follow the instructions on screen. Otherwise, click **File > Open Bot** to open an existing bot. Since this bot is running locally on your computer, you can leave the **MSA app ID** and **MSA app password** fileds blank. For more information, see [Debug with the Emulator](bot-service-debug-emulator.md).
-4. From the emulator, send your bot a message (e.g.: send the message "Hi"). 
-5. Use the **Inspector** and **Log** panels on the right side of the emulator window to debug your bot. For example, clicking on any of the messages bubble (e.g.: the "Hi" message bubble in the screenshot below) will show you the detail of that message in the **Inspector** panel. You can use it to view requests and responses as messages are exchanged between the emulator and the bot. Alternatively, you can click on any of the linked text in the **Log** panel to view the details in the **Inspector** panel.
-
->>>>>>> 37b5d4a1
    ![Inspector panel on the Emulator](~/media/bot-service-debug-bot/emulator_inspector.png)
 
 ### Debug a JavaScript bot using breakpoints in Visual Studio Code
