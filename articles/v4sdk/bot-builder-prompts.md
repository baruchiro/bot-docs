--- conflicted
+++ resolved
@@ -18,36 +18,11 @@
 Gathering information by posing questions is one of the main ways a bot interacts with users. The *dialogs* library makes it easy to ask questions, as well as validate the response to make sure it matches a specific data type or meets custom validation rules. This topic details how to create and call prompts from a waterfall dialog.
 
 ## Prerequisites
-<<<<<<< HEAD
+
 - The code in this article is based on the **DialogPromptBot** sample. You'll need a copy of the sample in either [C#](https://aka.ms/dialog-prompt-cs) or [JS](https://aka.ms/dialog-prompt-js).
 - A basic understanding of the [dialogs library](bot-builder-concept-dialog.md) and how to [manage conversations](bot-builder-dialog-manage-conversation-flow.md) is required. 
 - [Bot Framework Emulator](https://github.com/Microsoft/BotFramework-Emulator) for testing.
 
-=======
-- The code in this article is based on the dialog-prompt sample. You'll need a copy of the sample in either [C#](https://aka.ms/dialog-prompt-cs) or [JS](https://aka.ms/dialog-prompt-js).
-- A basic understanding of the [dialogs library](bot-builder-concept-dialog.md) and how to [manage conversations](bot-builder-dialog-manage-conversation-flow.md) is required. 
-- [Bot Framework Emulator](https://github.com/Microsoft/BotFramework-Emulator) for testing.
-
-## About prompt types
-
-Behind the scenes, prompts are a two-step dialog. First, the prompt asks for input; second, it returns the valid value, or restarts from the top with a re-prompt. The dialogs library offers a number of basic prompts, each used for collecting a different type of response. The basic prompts can interpret natural language input, such as "ten" or "a dozen" for a number, or "tomorrow" or "Friday at 10am" for a date-time.
-
-| Prompt | Description | Returns |
-|:----|:----|:----|
-| _Attachment prompt_ | Asks for one or more attachments, such as a document or image. | A collection of _attachment_ objects. |
-| _Choice prompt_ | Asks for a choice from a set of options. | A _found choice_ object. |
-| _Confirm prompt_ | Asks for a confirmation. | A Boolean value. |
-| _Date-time prompt_ | Asks for a date-time. | A collection of _date-time resolution_ objects. |
-| _Number prompt_ | Asks for a number. | A numeric value. |
-| _Text prompt_ | Asks for general text input. | A string. |
-
-To prompt a user for input, define a prompt using one of the built-in classes, such as the _text prompt_, and add it to your dialog set. Prompts have fixed IDs that must be unique within a dialog set. You can have a custom validator for each prompt, and for some prompts, you can specify a _default locale_. 
-
-### Prompt locale
-
-The locale is used to determine language-specific behavior of the **choice**, **confirm**, **date-time**, and **number** prompts. For any given input from the user, if the channel provided a _locale_ property in user's message, then that is used. Otherwise, if the prompt's _default locale_ is set, by providing it when calling the prompt's constructor or by setting it later, then that is used. If neither of those are provided, English ("en-us") is used as the locale. Note: The locale is a 2, 3, or 4 character ISO 639 code that represents a language or language family.
-
->>>>>>> 6cb37f43
 ## Using prompts
 
 A dialog can use a prompt only if both the dialog and prompt are in the same dialog set. You can use the same prompt in multiple steps within a dialog and in multiple dialogs in the same dialog set. However, you associate custom validation with a prompt at initialization time. To use different validation for the same type of prompt, you need multiple instances of the prompt type, each with its own validation code.
