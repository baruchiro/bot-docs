---
title: Manage conversation and user state | Microsoft Docs
description: Learn how to save and retrieve state data with the Bot Builder SDK for .NET.
keywords: conversation state, user state, conversation flow
author: ivorb
ms.author: v-ivorb
manager: kamrani
ms.topic: article
ms.service: bot-service
ms.subservice: sdk
ms.date: 09/18/18
monikerRange: 'azure-bot-service-4.0'
---

# Manage conversation and user state

[!INCLUDE [pre-release-label](../includes/pre-release-label.md)]

A key to good bot design is to track the context of a conversation, so that your bot remembers things like the answers to previous questions. Depending on what your bot is used for, you may even need to keep track of state or store information for longer than the lifetime of the conversation. A bot's *state* is information it remembers in order to respond appropriately to incoming messages. The Bot Builder SDK provides two classes for storing and retrieving state data as an object associated with a user or a conversation.

- **Conversation state** help your bot keep track of the current conversation the bot is having with the user. If your bot needs to complete a sequence of steps or switch between conversation topics, you can use conversation properties to manage steps in a sequence or track the current topic. 

- **User state** can be used for many purposes, such as determining where the user's prior conversation left off or simply greeting a returning user by name. If you store a user's preferences, you can use that information to customize the conversation the next time you chat. For example, you might alert the user to a news article about a topic that interests her, or alert a user when an appointment becomes available. 

The `ConversationState` and `UserState` are state classes that are specializations of `BotState` class with policies that control the lifetime and scope of the objects stored in them. Components that need to store state create and register a property with a type, and use property accessor to access the state. The bot state manager can use memory storage, CosmosDB, and Blob Storage. 

> [!NOTE] 
> Use bot state manager to store preferences, user name, or the last thing they ordered, but do not use it to store critical business data. For critical data, create your own storage components or write directly to [storage](bot-builder-howto-v4-storage.md).
> In-memory data storage is intended for testing only. This storage is volatile and temporary. The data is cleared each time the bot is restarted.

## Using conversation state and user state to direct conversation flow
In designing a conversation flow, it is useful to define a state flag to direct the conversation flow. The flag can be a simple boolean type or a type that includes the name of the current topic. The flag can help you track where in a conversation you are. For example, a boolean type flag can tell you whether you are in a conversation or not, while a topic name property can tell you which conversation you are currently in.



# [C#](#tab/csharp)
### Conversation and User state
You can use [Echo Bot With Counter sample](https://aka.ms/EchoBot-With-Counter) as the start point for this how-to. First, create `TopicState` class to manage the current topic of conversation in `TopicState.cs` as shown below:

```csharp
public class TopicState
{
   public string Prompt { get; set; } = "askName";
}
``` 
Then create `UserProfile` class in `UserProfile.cs` to manage user state.
```csharp
public class UserProfile
{
    public string UserName { get; set; }
    public string TelephoneNumber { get; set; }
}
``` 
The `TopicState` class has a flag to keep track of where we are in the conversation and uses conversation state to store it. The Prompt is initialized as "askName" to initiate the conversation. Once the bot receives response from the user, Prompt will be redefined as "askNumber" to initiate the next conversation. `UserProfile` class tracks user name and phone number and stores it in user state.

### Property accessors
The `EchoBotAccessors` class in our example is created as a singleton and passed into the `class EchoWithCounterBot : IBot` constructor through dependency injection. The `EchoBotAccessors` class contains the `ConversationState`, `UserState`, and associated `IStatePropertyAccessor`. The `conversationState` object stores the topic state and `userState` object that stores the user profile information. The `ConversationState` and `UserState` objects will be created later in the Startup.cs file. The conversation and user state objects are where we persist anything at the conversation and user scope. 

Updated the constructor to include `UserState` as shown below:
```csharp
public EchoBotAccessors(ConversationState conversationState, UserState userState)
{
    ConversationState = conversationState ?? throw new ArgumentNullException(nameof(conversationState));
    UserState = userState ?? throw new ArgumentNullException(nameof(userState));
}
```
Create unique names for `TopicState` and `UserProfile` accessors.
```csharp
public static string UserProfileName { get; } = $"{nameof(EchoBotAccessors)}.UserProfile";
public static string TopicStateName { get; } = $"{nameof(EchoBotAccessors)}.TopicState";
```
Next, define two accessors. The first one stores the topic of the conversation, and the second stores user's name and phone number.
```csharp
public IStatePropertyAccessor<TopicState> TopicState { get; set; }
public IStatePropertyAccessor<UserProfile> UserProfile { get; set; }
```

Properties to get the ConversationState is already defined, but you'll need to add `UserState` as shown below:
```csharp
public ConversationState ConversationState { get; }
public UserState UserState { get; }
```
After making the changes, save the file. Next, we will update the Startup class to create `UserState` object to persist anything at the user-scope. The `ConversationState` already exists. 
```csharp

services.AddBot<EchoWithCounterBot>(options =>
{
    ...

    IStorage dataStore = new MemoryStorage();
    
    var conversationState = new ConversationState(dataStore);
    options.State.Add(conversationState);
        
    var userState = new UserState(dataStore);  
    options.State.Add(userState);
});
```
The line `options.State.Add(ConversationState);` and `options.State.Add(userState);` add the conversation state and user state, respectively. Next, create and register state accesssors. Accessors created here are passed into the IBot-derived class on every turn. Modify the code to inclue user state as shown below:
```csharp
services.AddSingleton<EchoBotAccessors>(sp =>
{
   ...
    var userState = options.State.OfType<UserState>().FirstOrDefault();
    if (userState == null)
    {
        throw new InvalidOperationException("UserState must be defined and added before adding user-scoped state accessors.");
    }
   ...
 });
```

Next, create the two accessors using `TopicState` and `UserProfile` and pass it into the `class EchoWithCounterBot : IBot` class through dependency injection.
```csharp
services.AddSingleton<EchoBotAccessors>(sp =>
{
   ...
    var accessors = new EchoBotAccessors(conversationState, userState)
    {
        TopicState = conversationState.CreateProperty<TopicState>(EchoBotAccessors.TopicStateName),
        UserProfile = userState.CreateProperty<UserProfile>(EchoBotAccessors.UserProfileName),
     };

     return accessors;
 });
```

The conversation and user state are linked to a singleton via the `services.AddSingleton` code block and saved via a state store accessor in the code starting with `var accessors = new EchoBotAccessor(conversationState, userState)`.

### Use conversation and user state properties 
In the `OnTurnAsync` handler of the `EchoWithCounterBot : IBot` class, modify the code to prompt for user name and then phone number. To track where we are in the conversation, we use the Prompt property defined in the TopicState. This property was initialized a "askName". Once we get the user name, we set it to "askNumber" and set the UserName to the name user typed in. After the phone number is received, you send a confirmation message and set the prompt to 'confirmation' because you are at the end of the conversation.

```csharp
if (turnContext.Activity.Type == ActivityTypes.Message)
{
    // Get the conversation state from the turn context.
    var convo = await _accessors.TopicState.GetAsync(turnContext, () => new TopicState());
    
    // Get the user state from the turn context.
    var user = await _accessors.UserProfile.GetAsync(turnContext, () => new UserProfile());
    
    // Ask user name. The Prompt was initialiazed as "askName" in the TopicState.cs file.
    if (convo.Prompt == "askName")
    {
        await turnContext.SendActivityAsync("What is your name?");
        
        // Set the Prompt to ask the next question for this conversation
        convo.Prompt = "askNumber";
        
        // Set the property using the accessor
        await _accessors.TopicState.SetAsync(turnContext, convo);
        
        //Save the new prompt into the conversation state.
        await _accessors.ConversationState.SaveChangesAsync(turnContext);
    }
    else if (convo.Prompt == "askNumber")
    {
        // Set the UserName that is defined in the UserProfile class
        user.UserName = turnContext.Activity.Text;
        
        // Use the user name to prompt the user for phone number
        await turnContext.SendActivityAsync($"Hello, {user.UserName}. What's your telephone number?");
        
        // Set the Prompt now that we have collected all the data
        convo.Prompt = "confirmation";
                 
        await _accessors.TopicState.SetAsync(turnContext, convo);
        await _accessors.ConversationState.SaveChangesAsync(turnContext);

        await _accessors.UserProfile.SetAsync(turnContext, user);
        await _accessors.UserState.SaveChangesAsync(turnContext);
    }
    else if (convo.Prompt == "confirmation")
    { 
        // Set the TelephoneNumber that is defined in the UserProfile class
        user.TelephoneNumber = turnContext.Activity.Text;

        await turnContext.SendActivityAsync($"Got it, {user.UserName}. I'll call you later.");

        // reset initial prompt state
        convo.Prompt = "askName"; // Reset for a new conversation.
        
        await _accessors.TopicState.SetAsync(turnContext, convo);
        await _accessors.ConversationState.SaveChangesAsync(turnContext);
    }
}
```   

# [JavaScript](#tab/js)

### Conversation and User state

You can use [Echo Bot With Counter sample](https://aka.ms/EchoBot-With-Counter-JS) as the starting point for this how-to. This sample already uses the `ConversationState` to store the message count. We will need to add a `TopicStates` object to track our conversation state and `UserState` to track user information in a `userProfile` object. 

In the main bot's `index.js` file, add the `UserState` to the require list:

**index.js**

```javascript
// Import required bot services. See https://aka.ms/bot-services to learn more about the different parts of a bot.
const { BotFrameworkAdapter, MemoryStorage, ConversationState, UserState } = require('botbuilder');
```

Next, create the `UserState` using `MemoryStorage` as the storage provider then pass it as the second argument to the `MainDialog` class.

**index.js**

```javascript
// Create conversation state with in-memory storage provider. 
const conversationState = new ConversationState(memoryStorage);
const userState = new UserState(memoryStorage);
// Create the main bot.
const bot = new EchBot(conversationState, userState);
```

In your `bot.js` file, update the constructor to accept the `userState` as the second argument. Then create a `topicState` property from the `conversationState` and create a `userProfile` property from the `userState`.

**bot.js**

```javascript
const TOPIC_STATE = 'topic';
const USER_PROFILE = 'user';

constructor (conversationState, userState) {
    // creates a new state accessor property.see https://aka.ms/about-bot-state-accessors to learn more about the bot state and state accessors 
    this.conversationState = conversationState;
    this.topicState = this.conversationState.createProperty(TOPIC_STATE);

    // User state
    this.userState = userState;
    this.userProfile = this.userState.createProperty(USER_PROFILE);
}
```

### Use conversation and user state properties

In the `onTurn` handler of the `MainDialog` class, modify the code to prompt for user name and then phone number. To track where we are in the conversation, we use the `prompt` property defined in the `topicState`. This property is initialized to "askName". Once we get the user name, we set it to "askNumber" and set the UserName to the name user typed in. After the phone number is received, you send a confirmation message and set the prompt to `undefined` because you are at the end of the conversation.

**dialogs/mainDialog/index.js**

```javascript
// see https://aka.ms/about-bot-activity-message to learn more about the message and other activity types
if (turnContext.activity.type === 'message') {
    // read from state and set default object if object does not exist in storage.
    let topicState = await this.topicState.get(turnContext, {
        //Define the topic state object
        prompt: "askName"
    });
    let userProfile = await this.userProfile.get(turnContext, {  
        // Define the user's profile object
        "userName": "",
        "telephoneNumber": ""
    });

    if(topicState.prompt == "askName"){
        await turnContext.sendActivity("What is your name?");

        // Set next prompt state
        topicState.prompt = "askNumber";

        // Update state
        await this.topicState.set(turnContext, topicState);
    }
    else if(topicState.prompt == "askNumber"){
        // Set the UserName that is defined in the UserProfile class
        userProfile.userName = turnContext.activity.text;

        // Use the user name to prompt the user for phone number
        await turnContext.sendActivity(`Hello, ${userProfile.userName}. What's your telephone number?`);

        // Set next prompt state
        topicState.prompt = "confirmation";

        // Update states
        await this.topicState.set(turnContext, topicState);
        await this.userProfile.set(turnContext, userProfile);
    }
    else if(topicState.prompt == "confirmation"){
        // Set the phone number
        userProfile.telephoneNumber = turnContext.activity.text;

        // Sent confirmation
        await turnContext.sendActivity(`Got it, ${userProfile.userName}. I'll call you later.`)

        // reset initial prompt state
        topicState.prompt = "askName"; // Reset for a new conversation

        // Update states
        await this.topicState.set(turnContext, topicState);
        await this.userProfile.set(turnContext, userProfile);
    }
    
    // Save state changes to storage
    await this.conversationState.saveChanges(turnContext);
    await this.userState.saveChanges(turnContext);
    
}
else {
    await turnContext.sendActivity(`[${turnContext.activity.type} event detected]`);
}
```

---

## Start your bot
Run your bot locally.

### Start the emulator and connect your bot
Next, start the emulator and then connect to your bot in the emulator:

1. Click the **Open Bot** link in the emulator "Welcome" tab. 
2. Select the .bot file located in the directory where you created the Visual Studio solution.

### Interact with your bot

Send a "Hi" message to your bot, and the bot will ask for your name and phone number. After you provide that informmation, the bot will send a confirmation messsage. If you continue after that, the bot will go through the same cycle again.
<<<<<<< HEAD
![Emulator running](../media/emulator-v4/emulator-running-manage-state.png)
=======
![Emulator running](../media/emulator-v4/emulator-running.png)
>>>>>>> 82f68d13

If you decide to manage state yourself, see [manage conversation flow with your own prompts](bot-builder-primitive-prompts.md). An alternative is to use the waterfall dialog. The dialog keeps track of the conversation state for you so you do not need to create flags to track your state. For more information, see [manage a simple conversation with dialogs](bot-builder-dialog-manage-conversation-flow.md).

## Next steps
Now that you know how to use state to help you read and write bot data to storage, lets take a look at how you can read and write directly to storage.

> [!div class="nextstepaction"]
> [How to write directly to storage](bot-builder-howto-v4-storage.md).<|MERGE_RESOLUTION|>--- conflicted
+++ resolved
@@ -314,11 +314,8 @@
 ### Interact with your bot
 
 Send a "Hi" message to your bot, and the bot will ask for your name and phone number. After you provide that informmation, the bot will send a confirmation messsage. If you continue after that, the bot will go through the same cycle again.
-<<<<<<< HEAD
+
 ![Emulator running](../media/emulator-v4/emulator-running-manage-state.png)
-=======
-![Emulator running](../media/emulator-v4/emulator-running.png)
->>>>>>> 82f68d13
 
 If you decide to manage state yourself, see [manage conversation flow with your own prompts](bot-builder-primitive-prompts.md). An alternative is to use the waterfall dialog. The dialog keeps track of the conversation state for you so you do not need to create flags to track your state. For more information, see [manage a simple conversation with dialogs](bot-builder-dialog-manage-conversation-flow.md).
 
