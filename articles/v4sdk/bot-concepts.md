--- conflicted
+++ resolved
@@ -13,11 +13,7 @@
 
 # Channels and the Bot Connector Service
 
-<<<<<<< HEAD
-[!INCLUDE [pre-release-label](../includes/pre-release-label.md)]
-=======
-[!INCLUDE [pre-release-label](~/includes/pre-release-label.md)]
->>>>>>> 739a72d4
+
 
 Channels are the endpoint that a user is connecting to our bot from, such as Facebook, Skype, Email, Slack, etc. The Bot Connector Service, configured through the [Azure portal](https://portal.azure.com), connects your bot to these channels and facilitates communication between your bot and the user. 
 
