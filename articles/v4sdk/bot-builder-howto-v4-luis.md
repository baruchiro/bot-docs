---
title: Add natural language understanding to your bot | Microsoft Docs
description: Learn how to use LUIS for natural language understanding with the Bot Builder SDK.
keywords: Language Understanding, LUIS, intent, recognizer, entities, middleware
author: ivorb
ms.author: v-ivorb
manager: kamrani
ms.topic: article
ms.service: bot-service
ms.subservice: cognitive-services
ms.date: 11/16/18
monikerRange: 'azure-bot-service-4.0'
---

# Add natural language understanding to your bot

[!INCLUDE [pre-release-label](../includes/pre-release-label.md)]

The ability to understand what your user means conversationally and contextually can be a difficult task, but can provide your bot a more natural conversation feel. Language Understanding, called LUIS, enables you to do just that so that your bot can recognize the intent of user messages, allow for more natural language from your user, and better direct the conversation flow. This topic walks you through setting up a simple bot that uses LUIS to recognize a few different intents. 
## Prerequisites
- [luis.ai](https://www.luis.ai) account
- [Bot Framework Emulator](https://github.com/Microsoft/BotFramework-Emulator/blob/master/README.md#download)
- The code in this article is based on the **NLP with LUIS** sample. You'll need a copy of the sample in either [C#](https://aka.ms/cs-luis-sample) or [JS](https://aka.ms/js-luis-sample). 
- Knowledge of [bot basics](bot-builder-basics.md), [natural language processing](https://docs.microsoft.com/en-us/azure/cognitive-services/luis/what-is-luis), and [.bot](bot-file-basics.md) file.

## Create a LUIS app in the LUIS portal
Sign in to the LUIS portal to create your own version of the sample LUIS app. You can create and manage your applications on **My Apps**. 

1. Select **Import new app**. 
1. Click **Choose App file (JSON format)...** 
1. Select `reminders.json` file located in the `CognitiveModels` folder of the sample. In the **Optional Name**, enter **LuisBot**. This file contains three intents: Calendar-Add, Calendar-Find, and None. We'll use these intents to understand what the user meant when they send a message to the bot. 
1. [Train](https://docs.microsoft.com/en-us/azure/cognitive-services/LUIS/luis-how-to-train) the app.
1. [Publish](https://docs.microsoft.com/en-us/azure/cognitive-services/LUIS/publishapp) the app to *production* environment.

### Obtain values to connect to your LUIS app

Once your LUIS app is published, you can access it from your bot. You will need to record several values to access your LUIS app from within your bot. You can retrieve that information using the LUIS portal.

#### Retrieve application information from the LUIS.ai portal
The .bot file act as the place to bring all service references together in one place. The infomration you retrieve will be added to the .bot file in the next section. 
1. Select your published LUIS app from [luis.ai](https://www.luis.ai).
1. With your published LUIS app open, select the **MANAGE** tab.
1. Select the **Application Information** tab on the left side, record the value shown for _Application ID_ as <YOUR_APP_ID>.
1. Select the **Keys and Endpoints** tab on the left side, record the value shown for _Authoring Key_ as <YOUR_AUTHORING_KEY>. Note that *your subscription key* is the same as *your authoring key*. 
1. Scroll down to the end of the page, record the value shown for _Region_ as <YOUR_REGION>.
1. Record the value shown for _Endpoint_ as <YOUR_ENDPOINT>.

#### Update the bot file
Add the information required to access your LUIS app including application id, authoring key, subscription key, endpoint and region into the `nlp-with-luis.bot` file. These are the values you saved previously from your published LUIS app.

```json
{
    "name": "LuisBot",
    "description": "",
    "services": [
        {
            "type": "endpoint",
            "name": "development",
            "endpoint": "http://localhost:3978/api/messages",
            "appId": "",
            "appPassword": "",
            "id": "166"
        },
        {
            "type": "luis",
            "name": "LuisBot",
            "appId": "<luis appid>",
            "version": "0.1",
            "authoringKey": "<luis authoring key>",
            "subscriptionKey": "<luis subscription key>",
            "region": "<luis region>",
            "id": "158"
        }
    ],
    "padlock": "",
    "version": "2.0"
}
```
# [C#](#tab/cs)

## Configure your bot to use your LUIS app
<<<<<<< HEAD
Next, we initialize a new instance of the BotService class in `BotServices.cs`, which grabs the above information from your `.bot` file. The external service is configured using the `BotConfiguration` class.
=======
Next, we initialize a new instance of the BotService class `BotServices.cs`, which grabs the above information from your `.bot` file. The external service is configured using the `BotConfiguration` class.
>>>>>>> 1d73e9a3

```csharp
public class BotServices
{
    // Initializes a new instance of the BotServices class
    public BotServices(BotConfiguration botConfiguration)
    {
        foreach (var service in botConfiguration.Services)
        {
            switch (service.Type)
            {
                case ServiceTypes.Luis:
                {
                    var luis = (LuisService)service;
                    if (luis == null)
                    {
                        throw new InvalidOperationException("The LUIS service is not configured correctly in your '.bot' file.");
                    }

                    var app = new LuisApplication(luis.AppId, luis.AuthoringKey, luis.GetEndpoint());
                    var recognizer = new LuisRecognizer(app);
                    this.LuisServices.Add(luis.Name, recognizer);
                    break;
                    }
                }
            }
        }

    // Gets the set of LUIS Services used. LuisServices is represented as a dictionary.  
    public Dictionary<string, LuisRecognizer> LuisServices { get; } = new Dictionary<string, LuisRecognizer>();
}
```

Then register the LUIS app as a singleton in the `Startup.cs` file using the following code within `ConfigureServices` method.

```csharp
public void ConfigureServices(IServiceCollection services)
{
    var secretKey = Configuration.GetSection("botFileSecret")?.Value;
    var botFilePath = Configuration.GetSection("botFilePath")?.Value;

    // Loads .bot configuration file and adds a singleton that your Bot can access through dependency injection.
    var botConfig = BotConfiguration.Load(botFilePath ?? @".\nlp-with-luis.bot", secretKey);
    services.AddSingleton(sp => botConfig ?? throw new InvalidOperationException($"The .bot config file could not be loaded. ({botConfig})"));

    // Initialize Bot Connected Services clients.
    var connectedServices = new BotServices(botConfig);
    services.AddSingleton(sp => connectedServices);
    services.AddSingleton(sp => botConfig);

    services.AddBot<LuisBot>(options =>
    {
        // Retrieve current endpoint.
        var environment = _isProduction ? "production" : "development";
        var service = botConfig.Services.Where(s => s.Type == "endpoint" && s.Name == environment).FirstOrDefault();
        if (!(service is EndpointService endpointService))
        {
            throw new InvalidOperationException($"The .bot file does not contain an endpoint with name '{environment}'.");
        }

        options.CredentialProvider = new SimpleCredentialProvider(endpointService.AppId, endpointService.AppPassword);
        
        // ...
    });
}
```

Next, in the `Luis.cs` file, the bot gets this LUIS instance.

```csharp
public class LuisBot : IBot
{
    public static readonly string LuisKey = "LuisBot";
    private const string WelcomeText = "This bot will introduce you to natural language processing with LUIS. Type an utterance to get started";

    // Services configured from the ".bot" file.
    private readonly BotServices _services;

    // Initializes a new instance of the LuisBot class.
    public LuisBot(BotServices services)
    {
        _services = services ?? throw new System.ArgumentNullException(nameof(services));
        if (!_services.LuisServices.ContainsKey(LuisKey))
        {
            throw new System.ArgumentException($"Invalid configuration....");
        }
    }
    // ...
}
```

# [JavaScript](#tab/js)

In our sample, the startup code is in an **index.js** file, the code for the bot logic is in a **bot.js** file, and additional configuration information is in the **nlp-with-luis.bot** file.

In the **bot.js** file, we read in the configuration information to generate the LUIS service and initialize the bot.
Update the value of `LUIS_CONFIGURATION` to the name of your LUIS app, as it appears in your configuration file.

```javascript
// Language Understanding (LUIS) service name as defined in the .bot file.YOUR_LUIS_APP_NAME is "LuisBot" in the C# code.
const LUIS_CONFIGURATION = '<YOUR_LUIS_APP_NAME>';

// Get endpoint and LUIS configurations by service name.
const endpointConfig = botConfig.findServiceByNameOrId(BOT_CONFIGURATION);
const luisConfig = botConfig.findServiceByNameOrId(LUIS_CONFIGURATION);

// Map the contents to the required format for `LuisRecognizer`.
const luisApplication = {
    applicationId: luisConfig.appId,
    endpointKey: luisConfig.subscriptionKey || luisConfig.authoringKey,
    azureRegion: luisConfig.region
};

// Create configuration for LuisRecognizer's runtime behavior.
const luisPredictionOptions = {
    includeAllIntents: true,
    log: true,
    staging: false
};

// Create adapter...

// Create the LuisBot.
let bot;
try {
    bot = new LuisBot(luisApplication, luisPredictionOptions);
} catch (err) {
    console.error(`[botInitializationError]: ${ err }`);
    process.exit();
}
```

We then create the HTTP server and listen for incoming requests, which will generate calls to our bot logic.

```javascript
// Create HTTP server.
let server = restify.createServer();
server.listen(process.env.port || process.env.PORT || 3978, function() {
    console.log(`\n${ server.name } listening to ${ server.url }.`);
    console.log(`\nGet Bot Framework Emulator: https://aka.ms/botframework-emulator.`);
    console.log(`\nTo talk to your bot, open nlp-with-luis.bot file in the emulator.`);
});

// Listen for incoming requests.
server.post('/api/messages', (req, res) => {
    adapter.processActivity(req, res, async(turnContext) => {
        await bot.onTurn(turnContext);
    });
});
```

---

LUIS is now configured for your bot. Next, let's look at how to get the intent from LUIS.

## Get the intent by calling LUIS

Your bot gets results from LUIS by calling the LUIS recognizer.

# [C#](#tab/cs)

To have your bot simply send a reply based on the intent that the LUIS app detected, call the `LuisRecognizer`, to get a `RecognizerResult`. This can be done within your code whenever you need to get the LUIS intent.

```cs
public async Task OnTurnAsync(ITurnContext turnContext, CancellationToken cancellationToken = default(CancellationToken))

{
    if (turnContext.Activity.Type == ActivityTypes.Message)
    {
        // Check LUIS model
        var recognizerResult = await _services.LuisServices[LuisKey].RecognizeAsync(turnContext, cancellationToken);
        var topIntent = recognizerResult?.GetTopScoringIntent();
        if (topIntent != null && topIntent.HasValue && topIntent.Value.intent != "None")
        {
            await turnContext.SendActivityAsync($"==>LUIS Top Scoring Intent: {topIntent.Value.intent}, Score: {topIntent.Value.score}\n");
        }
        else
        {
            var msg = @"No LUIS intents were found.
                        This sample is about identifying two user intents:
                        'Calendar.Add'
                        'Calendar.Find'
                        Try typing 'Add Event' or 'Show me tomorrow'.";
            await turnContext.SendActivityAsync(msg);
        }
        }
        else if (turnContext.Activity.Type == ActivityTypes.ConversationUpdate)
        {
            // Send a welcome message to the user and tell them what actions they may perform to use this bot
            await SendWelcomeMessageAsync(turnContext, cancellationToken);
        }
        else
        {
            await turnContext.SendActivityAsync($"{turnContext.Activity.Type} event detected", cancellationToken: cancellationToken);
        }
}
```

Any intents recognized in the utterance will be returned as a map of intent names to scores and can be accessed from `recognizerResult.Intents`. A static `recognizerResult?.GetTopScoringIntent()` method is provided to help simplify finding the top scoring intent for a result set.

Any entities recognized will be returned as a map of entity names to values and accessed using `recognizerResults.entities`. Additional entity metadata can be returned by passing a `verbose=true` setting when creating the LuisRecognizer. The added metadata can then be accessed using `recognizerResults.entities.$instance`.

# [JavaScript](#tab/js)

In the **bot.js** file, we pass the user's input to the LUIS recognizer's `recognize` method to get answers from the LUIS app.

```javascript
const { ActivityTypes } = require('botbuilder');
const { LuisRecognizer } = require('botbuilder-ai');

/**
 * A simple bot that responds to utterances with answers from the Language Understanding (LUIS) service.
 * If an answer is not found for an utterance, the bot responds with help.
 */
class LuisBot {
    /**
     * The LuisBot constructor requires one argument (`application`) which is used to create an instance of `LuisRecognizer`.
     * @param {LuisApplication} luisApplication The basic configuration needed to call LUIS. In this sample the configuration is retrieved from the .bot file.
     * @param {LuisPredictionOptions} luisPredictionOptions (Optional) Contains additional settings for configuring calls to LUIS.
     */
    constructor(application, luisPredictionOptions, includeApiResults) {
        this.luisRecognizer = new LuisRecognizer(application, luisPredictionOptions, true);
    }

    /**
     * Every conversation turn calls this method.
     * @param {TurnContext} turnContext Contains all the data needed for processing the conversation turn.
     */
    async onTurn(turnContext) {
        // By checking the incoming Activity type, the bot only calls LUIS in appropriate cases.
        if (turnContext.activity.type === ActivityTypes.Message) {
            // Perform a call to LUIS to retrieve results for the user's message.
            const results = await this.luisRecognizer.recognize(turnContext);

            // Since the LuisRecognizer was configured to include the raw results, get the `topScoringIntent` as specified by LUIS.
            const topIntent = results.luisResult.topScoringIntent;

            if (topIntent.intent !== 'None') {
                await turnContext.sendActivity(`LUIS Top Scoring Intent: ${ topIntent.intent }, Score: ${ topIntent.score }`);
            } else {
                // If the top scoring intent was "None" tell the user no valid intents were found and provide help.
                await turnContext.sendActivity(`No LUIS intents were found.
                                                \nThis sample is about identifying two user intents:
                                                \n - 'Calendar.Add'
                                                \n - 'Calendar.Find'
                                                \nTry typing 'Add Event' or 'Show me tomorrow'.`);
            }
        } else if (turnContext.activity.type === ActivityTypes.ConversationUpdate &&
            turnContext.activity.recipient.id !== turnContext.activity.membersAdded[0].id) {
            // If the Activity is a ConversationUpdate, send a greeting message to the user.
            await turnContext.sendActivity('Welcome to the NLP with LUIS sample! Send me a message and I will try to predict your intent.');
        } else if (turnContext.activity.type !== ActivityTypes.ConversationUpdate) {
            // Respond to all other Activity types.
            await turnContext.sendActivity(`[${ turnContext.activity.type }]-type activity detected.`);
        }
    }
}

module.exports.LuisBot = LuisBot;
```

The LUIS recognizer returns information about how well the utterance matched available intents. The result object's `luisResult.intents` property contains an array of the scored intents. The result object's `luisResult.topScoringIntent` property contains the top scoring intent and its score.

---

<!--
## Extract entities

Besides recognizing intent, a LUIS app can also extract entities, which are important words for fulfilling a user's request. For example, for a weather bot, the LUIS app might be able to extract the location for the weather report from the user's message.

A common way to structure your conversation is to identify any entities in the user's message, and prompt for any of the required entities that are not found. Then, the subsequent steps handle the response to the prompt.


# [C#](#tab/cs)

Let's say the message from the user was "What's the weather in Seattle"? The [LuisRecognizer](https://docs.microsoft.com/en-us/dotnet/api/microsoft.bot.builder.ai.luis.luisrecognizer) gives you a [RecognizerResult](https://docs.microsoft.com/en-us/dotnet/api/microsoft.bot.builder.core.extensions.recognizerresult) with an [`Entities` property](https://docs.microsoft.com/en-us/dotnet/api/microsoft.bot.builder.core.extensions.recognizerresult#properties-) that has this structure:

```json
{
"$instance": {
    "Weather_Location": [
        {
            "startIndex": 22,
            "endIndex": 29,
            "text": "seattle",
            "score": 0.8073087
        }
    ]
},
"Weather_Location": [
        "seattle"
    ]
}
```

The following helper function can be added to your bot to get entities out of the `RecognizerResult` from LUIS. It will require the use of the `Newtonsoft.Json.Linq` library, which you'll have to add to your **using** statements.

```cs
// Get entities from LUIS result
private T GetEntity<T>(RecognizerResult luisResult, string entityKey)
{
    var data = luisResult.Entities as IDictionary<string, JToken>;
    if (data.TryGetValue(entityKey, out JToken value))
    {
        return value.First.Value<T>();
    }
    return default(T);
}
```

When gathering information like entities from multiple steps in a conversation, it can be helpful to save the information you need in your state. If an entity is found, it can be added to the appropriate state field. In your conversation if the current step already has the associated field completed, the step to prompt for that information can be skipped.

# [JavaScript](#tab/js)

Let's say the message from the user was "What's the weather in Seattle"? The [LuisRecognizer](https://docs.microsoft.com/en-us/javascript/api/botbuilder-ai/luisrecognizer) gives you a [RecognizerResult](https://docs.microsoft.com/en-us/javascript/api/botbuilder-core-extensions/recognizerresult) with an `entities` property that has this structure:

```json
{
"$instance": {
    "Weather_Location": [
        {
            "startIndex": 22,
            "endIndex": 29,
            "text": "seattle",
            "score": 0.8073087
        }
    ]
},
"Weather_Location": [
        "seattle"
    ]
}
```

This `findEntities` function looks for any entities recognized by the LUIS app that match the incoming `entityName`.

```javascript
// Helper function for finding a specified entity
// entityResults are the results from LuisRecognizer.get(context)
function findEntities(entityName, entityResults) {
    let entities = []
    if (entityName in entityResults) {
        entityResults[entityName].forEach(entity => {
            entities.push(entity);
        });
    }
    return entities.length > 0 ? entities : undefined;
}


When gathering information like entities from multiple steps in a conversation, it can be helpful to save the information you need in your state. If an entity is found, it can be added to the appropriate state field. In your conversation if the current step already has the associated field completed, the step to prompt for that information can be skipped.

/Snip -->

## Test the bot
<<<<<<< HEAD
1. Run the sample locally on your machine. If you need instructions, refer to the readme file for [C#](https://github.com/Microsoft/BotBuilder-Samples/blob/master/samples/csharp_dotnetcore/12.nlp-with-luis/README.md) or [JS](https://github.com/Microsoft/BotBuilder-Samples/blob/master/samples/javascript_nodejs/12.nlp-with-luis/README.md) sample.
=======
1. Run the sample locally on your machine. If you need instructions, refer to the readme file for [C#](https://github.com/Microsoft/BotBuilder-Samples/blob/master/samples/csharp_dotnetcore/12.nlp-with-luis/README.md) or [JS](https://github.com/Microsoft/BotBuilder-Samples/blob/master/samples/javascript_nodejs/12.nlp-with-luis/README.MD) sample.
>>>>>>> 1d73e9a3
1. In the emulator, type a message as shown below. 

![test nlp sample](~/media/emulator-v4/nlp-luis-sample-testing.png)

The bot will respond back with the top scoring intent, which in this case is the `Calendar-Add` intent. Recall that the`reminders.json` file you imported in the luis.ai portal defined the intents.

A prediction score indicates the degree of confidence LUIS has for prediction results. 
A prediction score is between zero (0) and one (1). An example of a highly confident LUIS score is 0.99. An example of a score of low confidence is 0.01. 

## Next steps

> [!div class="nextstepaction"]
> [Use QnA Maker to answer questions](./bot-builder-howto-qna.md)<|MERGE_RESOLUTION|>--- conflicted
+++ resolved
@@ -79,11 +79,8 @@
 # [C#](#tab/cs)
 
 ## Configure your bot to use your LUIS app
-<<<<<<< HEAD
+
 Next, we initialize a new instance of the BotService class in `BotServices.cs`, which grabs the above information from your `.bot` file. The external service is configured using the `BotConfiguration` class.
-=======
-Next, we initialize a new instance of the BotService class `BotServices.cs`, which grabs the above information from your `.bot` file. The external service is configured using the `BotConfiguration` class.
->>>>>>> 1d73e9a3
 
 ```csharp
 public class BotServices
@@ -439,11 +436,9 @@
 /Snip -->
 
 ## Test the bot
-<<<<<<< HEAD
+
 1. Run the sample locally on your machine. If you need instructions, refer to the readme file for [C#](https://github.com/Microsoft/BotBuilder-Samples/blob/master/samples/csharp_dotnetcore/12.nlp-with-luis/README.md) or [JS](https://github.com/Microsoft/BotBuilder-Samples/blob/master/samples/javascript_nodejs/12.nlp-with-luis/README.md) sample.
-=======
-1. Run the sample locally on your machine. If you need instructions, refer to the readme file for [C#](https://github.com/Microsoft/BotBuilder-Samples/blob/master/samples/csharp_dotnetcore/12.nlp-with-luis/README.md) or [JS](https://github.com/Microsoft/BotBuilder-Samples/blob/master/samples/javascript_nodejs/12.nlp-with-luis/README.MD) sample.
->>>>>>> 1d73e9a3
+
 1. In the emulator, type a message as shown below. 
 
 ![test nlp sample](~/media/emulator-v4/nlp-luis-sample-testing.png)
