---
title: Manage a complex conversation flow with dialogs | Microsoft Docs
description: Learn how to manage a complex conversation flow with dialogs in the Bot Builder SDK for Node.js.
keywords: complex conversation flow, repeat, loop, menu, dialogs, prompts, waterfalls, dialog set
author: v-ducvo
ms.author: v-ducvo
manager: kamrani
ms.topic: article
ms.prod: bot-framework
ms.date: 10/03/2018
monikerRange: 'azure-bot-service-4.0'
---

# Manage complex conversation flows with dialogs

[!INCLUDE [pre-release-label](~/includes/pre-release-label.md)]

In the last article, we demonstrated using the dialogs library to manage simple conversations. In [simple conversation flows](bot-builder-dialog-manage-conversation-flow.md), the user starts from the first step of a *waterfall*, continues through to the last step, and the conversational exchange finishes. In this article we will use dialogs to manage more complex conversations with portions that can branch and loop. To do so, we'll use various methods defined on the dialog context and waterfall step context, and we'll pass arguments between different parts of the dialog.

See [Dialogs library](bot-builder-concept-dialog.md) for more background information about dialogs.

To give you more control over the *dialog stack*, the **Dialogs** library provides a _replace dialog_ method. This method allows you swap the currently active dialog for another one while maintaining the state and flow of the conversation. The _begin dialog_ and _replace dialog_ methods allow you to branch and loop as necessary to create more complex interactions. Should your conversation complexity increase to where your waterfall dialogs become difficult to manage, investigate using [component dialogs](bot-builder-compositcontrol.md) or building a custom dialog management class based on the base `Dialog` class.

In this article we'll create sample dialogs for a hotel concierge bot that a guest could use to access common services: reserving a table at the hotel restaurant, and ordering a meal from room service.  Each one of these features, along with a menu connecting them together, will be created as dialogs in a dialog set.

The bot's top-level dialog provides the guest with these two options. If the the guest wants to reserve a table, the top-level dialog uses the _begin dialog_ async method to start the table reservation dialog. If the guest wants to order room service, the top-level dialog instead starts the dinner ordering dialog.

The dinner ordering dialog first asks the guest to select food items off a menu, and then asks for their room number. The selection of food items is _also_ a dialog - it is called into play multiple times as a guest selects items from the menu before submitting the dinner order.

This diagram illustrates the dialogs we'll be creating in this article and their relationship to each other.

![Illustration of the dialogs used in this article](~/media/complex-conversation-flows.png)

## How to branch

The dialog context maintains a _dialog stack_ and for each dialog on the stack, tracks which step is next. Its _begin dialog_ method pushes a dialog onto the top of the stack, and its _end dialog_ method pops the top dialog off the stack.

To branch, choose one from a set of child dialogs to start. For more information about this concept, see [branch a conversation](bot-builder-concept-dialog.md#branch-a-conversation).

## How to loop

The dialog context's _replace dialog_ method allows you to replace the dialog that is on top of the stack. The state of the old dialog is discarded and the new dialog starts from the beginning. You can use this method to create a loop by replacing a dialog with itself. However, to [persist any information the bot has already collected](bot-builder-howto-v4-state.md), you will need to pass that information to the new instance of the dialog in the call to the _replace dialog_ method.

In the following example, you will see that the room service order is stored on the dialog state, and when the `orderPrompt` dialog is repeated, the current dialog state is passed in so that the new dialog's state can continue adding items to it. If you prefer to store this information in a bot state outside of the dialog, see how to [persist user data](bot-builder-tutorial-persist-user-inputs.md).

## Create the dialogs for the hotel bot

In this section we'll create the dialogs to manage a conversation for the hotel bot we described.

### Install the dialogs library

# [C#](#tab/csharp)

We'll start from a basic EchoBot template. For instructions, see the [quickstart for .NET](../dotnet/bot-builder-dotnet-sdk-quickstart.md).

To use dialogs, install the `Microsoft.Bot.Builder.Dialogs` NuGet package for your project or solution.
Then reference the dialogs library in using statements in your code files as necessary.

```csharp
using Microsoft.Bot.Builder.Dialogs;
```

# [JavaScript](#tab/javascript)

<<<<<<< HEAD
We'll start from a EchoBot template. For instructions, see the [quickstart for JavaScript](../javascript/bot-builder-javascript-quickstart.md).
=======
We'll start from a basic EchoBot template. For instructions, see the [quickstart for JavaScript](../javascript/bot-builder-javascript-quickstart.md).
>>>>>>> a9270702


The `botbuilder-dialogs` library can be downloaded from npm. To install the `botbuilder-dialogs` library, run the following npm command:

```cmd
npm install --save botbuilder-dialogs
```

To use **dialogs** in your bot, include it in the bot code. For example, add this to your **index.js** file:

```javascript
const { DialogSet } = require('botbuilder-dialogs');
```

And this to your **bot.js** file:

```javascript
const { DialogSet, NumberPrompt, ChoicePrompt, WaterfallDialog } = require('botbuilder-dialogs');
```

---

### Create a dialog set

Create a _dialog set_ to which we'll add all of the dialogs for this example.

# [C#](#tab/csharp)

Create a **HotelDialogs** class, and add the using statements we'll need.

```csharp
using System;
using System.Collections.Generic;
using System.Linq;
using System.Threading;
using System.Threading.Tasks;
using Microsoft.Bot.Builder;
using Microsoft.Bot.Builder.Dialogs;
using Microsoft.Bot.Builder.Dialogs.Choices;
using Microsoft.Bot.Schema;
```

Derive the class from **DialogSet**. Include a constructor that takes an `IStatePropertyAccessor<DialogState>` parameter to use to manage the internal state of an instance of the dialog set. Also, define the IDs and keys we'll use to identify the dialogs, prompts, and state information for this dialog set.

```csharp
/// <summary>Contains the set of dialogs and prompts for the hotel bot.</summary>
public class HotelDialogs : DialogSet
{
    /// <summary>The ID of the top-level dialog.</summary>
    public const string MainMenu = "mainMenu";

    public HotelDialogs(IStatePropertyAccessor<DialogState> dialogStateAccessor)
        : base(dialogStateAccessor)
    {
    }

    /// <summary>Contains the IDs for the other dialogs in the set.</summary>
    private static class Dialogs
    {
        public const string OrderDinner = "orderDinner";
        public const string OrderPrompt = "orderPrompt";
        public const string ReserveTable = "reserveTable";
    }

    /// <summary>Contains the IDs for the prompts used by the dialogs.</summary>
    private static class Inputs
    {
        public const string Choice = "choicePrompt";
        public const string Number = "numberPrompt";
    }

    /// <summary>Contains the keys used to manage dialog state.</summary>
    private static class Outputs
    {
        public const string OrderCart = "orderCart";
        public const string OrderTotal = "orderTotal";
        public const string RoomNumber = "roomNumber";
    }
}
```

# [JavaScript](#tab/javascript)

In the **index.js** file, add code to create a state property accessor for managing dialog state, and use that to create the dialog set we'll use for the bot.

```javascript
// Create conversation state with in-memory storage provider.
const conversationState = new ConversationState(memoryStorage);
const dialogStateAccessor = conversationState.createProperty('dialogState');

// Create a dialog set for the bot.
const dialogSet = new DialogSet(dialogStateAccessor);

// Create the bot.
const bot = new MyBot(conversationState, dialogSet)
```

Then update the activity processing call to use the bot object.

```javascript
// Listen for incoming requests.
server.post('/api/messages', (req, res) => {
    adapter.processActivity(req, res, async (context) => {
        // Route to the bot's turn handler.
        await bot.onTurn(context);
    });
});
```

---

### Add the prompts to the set

We'll use a **ChoicePrompt** to ask guests whether to order dinner or to reserve a table, and also which option off the dinner menu to select. And, we'll use a **NumberPrompt** to ask for the guest's room number when they do order dinner.

# [C#](#tab/csharp)

In the **HotelDialogs** constructor, add the two prompts.

```csharp
// Add the prompts.
Add(new ChoicePrompt(Inputs.Choice));
Add(new NumberPrompt<int>(Inputs.Number));
```

# [JavaScript](#tab/javascript)

Update the bot constructor, and add two prompts to the dialog set.

```javascript
constructor(conversationState, dialogSet) {
    // Creates a new state accessor property.
    // See https://aka.ms/about-bot-state-accessors to learn more about the bot state and state accessors.
    this.countProperty = conversationState.createProperty(TURN_COUNTER_PROPERTY);
    this.conversationState = conversationState;
    this.dialogSet = dialogSet;

    this.dialogSet.add(new ChoicePrompt('choicePrompt'));
    this.dialogSet.add(new NumberPrompt('numberPrompt'));
}
```

---

### Define some of the supporting information

Since we'll need information about each option on the dinner menu, let's set that up now.

# [C#](#tab/csharp)

Create an inner static **Lists** class to contain this information. We'll also create inner **WelcomeChoice** and **MenuChoice** classes to contain information about each option.

While we're at it, we'll add information for the list of options in the top-level welcome dialog, and we'll also create supporting lists that we'll use later when prompting the guests for this information. It's a little added work up front, but it will make the dialog code simpler.

```csharp
/// <summary>Describes an option for the top-level dialog.</summary>
private class WelcomeChoice
{
    /// <summary>Gets or sets the text to show the guest for this option.</summary>
    public string Description { get; set; }

    /// <summary>Gets or sets the ID of the associated dialog for this option.</summary>
    public string DialogName { get; set; }
}

/// <summary>Describes an option for the food-selection dialog.</summary>
/// <remarks>We have two types of options. One represents meal items that the guest
/// can add to their order. The other represents a request to process or cancel the
/// order.</remarks>
private class MenuChoice
{
    /// <summary>The request text for cancelling the meal order.</summary>
    public const string Cancel = "Cancel order";

    /// <summary>The request text for processing the meal order.</summary>
    public const string Process = "Process order";

    /// <summary>Gets or sets the name of the meal item or the request.</summary>
    public string Name { get; set; }

    /// <summary>Gets or sets the price of the meal item; or NaN for a request.</summary>
    public double Price { get; set; }

    /// <summary>Gets the text to show the guest for this option.</summary>
    public string Description => double.IsNaN(Price) ? Name : $"{Name} - ${Price:0.00}";
}
```

```csharp
/// <summary>Contains the lists used to present options to the guest.</summary>
private static class Lists
{
    /// <summary>Gets the options for the top-level dialog.</summary>
    public static List<WelcomeChoice> WelcomeOptions { get; } = new List<WelcomeChoice>
    {
        new WelcomeChoice { Description = "Order dinner", DialogName = Dialogs.OrderDinner },
        new WelcomeChoice { Description = "Reserve a table", DialogName = Dialogs.ReserveTable },
    };

    private static readonly List<string> _welcomeList = WelcomeOptions.Select(x => x.Description).ToList();

    /// <summary>Gets the choices to present in the choice prompt for the top-level dialog.</summary>
    public static IList<Choice> WelcomeChoices { get; } = ChoiceFactory.ToChoices(_welcomeList);

    /// <summary>Gets the reprompt action for the top-level dialog.</summary>
    public static Activity WelcomeReprompt
    {
        get
        {
            var reprompt = MessageFactory.SuggestedActions(_welcomeList, "Please choose an option");
            reprompt.AttachmentLayout = AttachmentLayoutTypes.List;
            return reprompt as Activity;
        }
    }

    /// <summary>Gets the options for the food-selection dialog.</summary>
    public static List<MenuChoice> MenuOptions { get; } = new List<MenuChoice>
    {
        new MenuChoice { Name = "Potato Salad", Price = 5.99 },
        new MenuChoice { Name = "Tuna Sandwich", Price = 6.89 },
        new MenuChoice { Name = "Clam Chowder", Price = 4.50 },
        new MenuChoice { Name = MenuChoice.Process, Price = double.NaN },
        new MenuChoice { Name = MenuChoice.Cancel, Price = double.NaN },
    };

    private static readonly List<string> _menuList = MenuOptions.Select(x => x.Description).ToList();

    /// <summary>Gets the choices to present in the choice prompt for the food-selection dialog.</summary>
    public static IList<Choice> MenuChoices { get; } = ChoiceFactory.ToChoices(_menuList);

    /// <summary>Gets the reprompt action for the food-selection dialog.</summary>
    public static Activity MenuReprompt
    {
        get
        {
            var reprompt = MessageFactory.SuggestedActions(_menuList, "Please choose an option");
            reprompt.AttachmentLayout = AttachmentLayoutTypes.List;
            return reprompt as Activity;
        }
    }
}
```

# [JavaScript](#tab/javascript)

In the **bot.js** file, create a **dinnerMenu** constant to contain this information.

```javascript
const dinnerMenu = {
    choices: ["Potato Salad - $5.99", "Tuna Sandwich - $6.89", "Clam Chowder - $4.50",
        "Process order", "Cancel"],
    "Potato Salad - $5.99": {
        Description: "Potato Salad",
        Price: 5.99
    },
    "Tuna Sandwich - $6.89": {
        Description: "Tuna Sandwich",
        Price: 6.89
    },
    "Clam Chowder - $4.50": {
        Description: "Clam Chowder",
        Price: 4.50
    }
}
```

---

### Create the welcome dialog

This dialog uses a `ChoicePrompt` to display the menu and then wait for the user to choose an option. When the user chooses either `Order dinner` or `Reserve a table`, it starts the appropriate dialog. When the child dialog is done, instead of just ending the dialog in the last step and leaving the user wondering what's happening, the `mainMenu` dialog loops by starting the `mainMenu` dialog again. With this simple structure, the bot will always show the menu and the user will always know what their choices are.

The `mainMenu` dialog contains these waterfall steps:

* In the first step of the waterfall, we initialize or clear the dialog state, greet the guest, and ask them to choose from the available options: `Order dinner` or `Reserve a table`.
* In the second step, we retrieve their selection and then start the child dialog that is associated with that selection. Once the child dialog ends, this dialog will resume with the following step.
* In the last step, we use the _replace dialog_ method to replace this dialog with a new instance of itself, which effectively turns the welcome dialog into a looping menu.

# [C#](#tab/csharp)

Within the constructor, add the waterfall dialog. Then define the waterfall steps. Here, we've defined them in a nested class.

Within the **HotelDialogs** constructor.

```csharp
// Define the steps for and add the main welcome dialog.
WaterfallStep[] welcomeDialogSteps = new WaterfallStep[]
{
    MainDialogSteps.PresentMenuAsync,
    MainDialogSteps.ProcessInputAsync,
    MainDialogSteps.RepeatMenuAsync,
};

Add(new WaterfallDialog(MainMenu, welcomeDialogSteps));
```

Within the **HotelDialogs** class, add the step definitions.

```csharp
/// <summary>
/// Contains the waterfall dialog steps for the order-dinner dialog.
/// </summary>
private static class MainDialogSteps
{
    public static async Task<DialogTurnResult> PresentMenuAsync(
        WaterfallStepContext stepContext,
        CancellationToken cancellationToken)
    {
        // Greet the guest and ask them to choose an option.
        await stepContext.Context.SendActivityAsync(
            "Welcome to Contoso Hotel and Resort.",
            cancellationToken: cancellationToken);
        return await stepContext.PromptAsync(
            Inputs.Choice,
            new PromptOptions
            {
                Prompt = MessageFactory.Text("How may we serve you today?"),
                RetryPrompt = Lists.WelcomeReprompt,
                Choices = Lists.WelcomeChoices,
            },
            cancellationToken);
    }

    public static async Task<DialogTurnResult> ProcessInputAsync(
        WaterfallStepContext stepContext,
        CancellationToken cancellationToken)
    {
        // Begin a child dialog associated with the chosen option.
        var choice = (FoundChoice)stepContext.Result;
        var dialogId = Lists.WelcomeOptions[choice.Index].DialogName;

        return await stepContext.BeginDialogAsync(dialogId, null, cancellationToken);
    }

    public static async Task<DialogTurnResult> RepeatMenuAsync(
        WaterfallStepContext stepContext,
        CancellationToken cancellationToken)
    {
        // Start this dialog over again.
        return await stepContext.ReplaceDialogAsync(MainMenu, null, cancellationToken);
    }
}
```

# [JavaScript](#tab/javascript)

In the bot constructor, add the `mainMenu` waterfall dialog.

```javascript
// Display a menu and ask user to choose a menu item. Direct user to the item selected otherwise, show
// the menu again.
this.dialogSet.add(new WaterfallDialog('mainMenu', [
    async function (step) {
        // Welcome the user and send a prompt.
        await step.context.sendActivity("Welcome to Contoso Hotel and Resort.");
        return await step.prompt('choicePrompt', "How may we serve you today?", ['Order Dinner', 'Reserve a table']);
    },
    async function (step) {
        // Handle the user's response to the previous prompt and branch the dialog.
        if (step.result.value.match(/order dinner/ig)) {
            return await step.beginDialog('orderDinner');
        } else if (step.result.value.match(/reserve a table/ig)) {
            return await step.beginDialog('reserveTable');
        }
    },
    async function (step) {
        // Calling replaceDialog will loop the main menu
        return await step.replaceDialog('mainMenu');
    }
]));
```

---

### Create the order dinner dialog

In the order-dinner dialog, we'll welcome the guest to the "dinner order service" and immediately start the food-selection dialog, which we'll cover in the next section. Importantly, if the guest asks the service to process their order, the food-selection dialog returns the list of items on the order. To complete the process, this dialog then asks for a room number to which to deliver the food, and then sends a confirmation message. If the guest cancels their order, this dialog doesn't ask for a room number and ends immediately.

# [C#](#tab/csharp)

To the **HotelDialog** class, add a data structure we can use to track the guest's dinner order. Since this will be persisted in the dialog state, the class needs the default constructor for serialization.

```csharp
/// <summary>Contains the guest's dinner order.</summary>
private class OrderCart : List<MenuChoice>
{
    public OrderCart() : base() { }

    public OrderCart(OrderCart other) : base(other) { }
}
```

Within the constructor, add the waterfall dialog. Then define the waterfall steps. Here, we've defined them in a nested class.

Within the **HotelDialogs** constructor.

```csharp
// Define the steps for and add the order-dinner dialog.
WaterfallStep[] orderDinnerDialogSteps = new WaterfallStep[]
{
    OrderDinnerSteps.StartFoodSelectionAsync,
    OrderDinnerSteps.GetRoomNumberAsync,
    OrderDinnerSteps.ProcessOrderAsync,
};

Add(new WaterfallDialog(Dialogs.OrderDinner, orderDinnerDialogSteps));
```

Within the **HotelDialogs** class, add the step definitions.

* In the first step, we send a welcome message and start the food-selection dialog.
* In the second step, we check whether the food-selection dialog returned an order cart.
  * If so, prompt them for their room number and save the cart information.
  * If not, assume they cancelled their order, and call the _end dialog_ method to end this dialog.
* In the last step, record their room number and send them a confirmation message before ending. This is the step in which your bot would forward the order to a processing service.

```csharp
/// <summary>
/// Contains the waterfall dialog steps for the order-dinner dialog.
/// </summary>
private static class OrderDinnerSteps
{
    public static async Task<DialogTurnResult> StartFoodSelectionAsync(
        WaterfallStepContext stepContext,
        CancellationToken cancellationToken)
    {
        await stepContext.Context.SendActivityAsync(
            "Welcome to our Dinner order service.",
            cancellationToken: cancellationToken);

        // Start the food selection dialog.
        return await stepContext.BeginDialogAsync(Dialogs.OrderPrompt, null, cancellationToken);
    }

    public static async Task<DialogTurnResult> GetRoomNumberAsync(
        WaterfallStepContext stepContext,
        CancellationToken cancellationToken)
    {
        if (stepContext.Result != null && stepContext.Result is OrderCart cart)
        {
            // If there are items in the order, record the order and ask for a room number.
            stepContext.Values[Outputs.OrderCart] = cart;
            return await stepContext.PromptAsync(
                Inputs.Number,
                new PromptOptions
                {
                    Prompt = MessageFactory.Text("What is your room number?"),
                    RetryPrompt = MessageFactory.Text("Please enter your room number."),
                },
                cancellationToken);
        }
        else
        {
            // Otherwise, assume the order was cancelled by the guest and exit.
            return await stepContext.EndDialogAsync(null, cancellationToken);
        }
    }

    public static async Task<DialogTurnResult> ProcessOrderAsync(
        WaterfallStepContext stepContext,
        CancellationToken cancellationToken)
    {
        // Get and save the guest's answer.
        var roomNumber = (int)stepContext.Result;
        stepContext.Values[Outputs.RoomNumber] = roomNumber;

        // Process the dinner order using the collected order cart and room number.

        await stepContext.Context.SendActivityAsync(
            $"Thank you. Your order will be delivered to room {roomNumber} within 45 minutes.",
            cancellationToken: cancellationToken);
        return await stepContext.EndDialogAsync(null, cancellationToken);
    }
}
```

# [JavaScript](#tab/javascript)

In the bot constructor, add the `orderDinner` waterfall dialog.

```javascript
// Order dinner:
// Help user order dinner from a menu
this.dialogSet.add(new WaterfallDialog('orderDinner', [
    async function (step) {
        await step.context.sendActivity("Welcome to our dinner order service.");

        return await step.beginDialog('orderPrompt', step.values.orderCart = {
            orders: [],
            total: 0
        }); // Prompt for orders
    },
    async function (step) {
        if (step.result == "Cancel") {
            return await step.endDialog();
        } else {
            return await step.prompt('numberPrompt', "What is your room number?");
        }
    },
    async function (step) {
        await step.context.sendActivity(`Thank you. Your order will be delivered to room ${step.result} within 45 minutes.`);
        return await step.endDialog();
    }
]));
```

---

### Create the order prompt dialog

In the food-selection dialog, we'll present the guest with a list of options that includes both the dinner items they can order and the two order processing requests. This dialog loops until the guest chooses to have the bot process or cancel their order.

* When the guest selects a dinner item, we add it to their _cart_.
* If the guest chooses to process their order, we first check whether the cart is empty.
  * If it's empty, we send an error message and continue looping.
  * Otherwise, we end this dialog, returning the cart information to the parent dialog.
* If the guest chooses to cancel their order, we end the dialog, returning no cart information.

# [C#](#tab/csharp)

Within the constructor, add the waterfall dialog. Then define the waterfall steps. Here, we've defined them in a nested class.

Within the **HotelDialogs** constructor.

```csharp
// Define the steps for and add the order-prompt dialog.
WaterfallStep[] orderPromptDialogSteps = new WaterfallStep[]
{
    OrderPromptSteps.PromptForItemAsync,
    OrderPromptSteps.ProcessInputAsync,
};

Add(new WaterfallDialog(Dialogs.OrderPrompt, orderPromptDialogSteps));
```

* In the first step, we initialize the dialog state. If the input arguments to the dialog contain cart information, we save that to our dialog state; otherwise, we create an empty cart and add that. We then prompt the guest for a choice from the dinner menu.
* In the next step, we look at the option the guest picked:
  * If it is a request to process the order, check whether the cart contains any items.
    * If so, end the dialog, returning the cart contents.
    * Otherwise, send an error message to the guest and start over from the beginning of the dialog.
  * If it is a request to cancel the order, end the dialog, returning an empty dictionary.
  * If it is a dinner item, add it to the cart, send a status message, and start the dialog over, passing in the current order state.

Within the **HotelDialogs** class, add the step definitions.

```csharp
/// <summary>
/// Contains the waterfall dialog steps for the order-prompt dialog.
/// </summary>
private static class OrderPromptSteps
{
    public static async Task<DialogTurnResult> PromptForItemAsync(
        WaterfallStepContext stepContext,
        CancellationToken cancellationToken)
    {
        // First time through, options will be null.
        var cart = (stepContext.Options is OrderCart oldCart && oldCart != null)
            ? new OrderCart(oldCart) : new OrderCart();

        stepContext.Values[Outputs.OrderCart] = cart;
        stepContext.Values[Outputs.OrderTotal] = cart.Sum(item => item.Price);

        return await stepContext.PromptAsync(
            Inputs.Choice,
            new PromptOptions
            {
                Prompt = MessageFactory.Text("What would you like?"),
                RetryPrompt = Lists.MenuReprompt,
                Choices = Lists.MenuChoices,
            },
            cancellationToken);
    }

    public static async Task<DialogTurnResult> ProcessInputAsync(
        WaterfallStepContext stepContext,
        CancellationToken cancellationToken)
    {
        // Get the guest's choice.
        var choice = (FoundChoice)stepContext.Result;
        var menuOption = Lists.MenuOptions[choice.Index];

        // Get the current order from dialog state.
        var cart = (OrderCart)stepContext.Values[Outputs.OrderCart];

        if (menuOption.Name is MenuChoice.Process)
        {
            if (cart.Count > 0)
            {
                // If there are any items in the order, then exit this dialog,
                // and return the list of selected food items.
                return await stepContext.EndDialogAsync(cart, cancellationToken);
            }
            else
            {
                // Otherwise, send an error message and restart from
                // the beginning of this dialog.
                await stepContext.Context.SendActivityAsync(
                    "Your cart is empty. Please add at least one item to the cart.",
                    cancellationToken: cancellationToken);
                return await stepContext.ReplaceDialogAsync(Dialogs.OrderPrompt, null, cancellationToken);
            }
        }
        else if (menuOption.Name is MenuChoice.Cancel)
        {
            await stepContext.Context.SendActivityAsync(
                "Your order has been cancelled.",
                cancellationToken: cancellationToken);

            // Exit this dialog, returning null.
            return await stepContext.EndDialogAsync(null, cancellationToken);
        }
        else
        {
            // Add the selected food item to the order and update the order total.
            cart.Add(menuOption);
            var total = (double)stepContext.Values[Outputs.OrderTotal] + menuOption.Price;
            stepContext.Values[Outputs.OrderTotal] = total;

            await stepContext.Context.SendActivityAsync(
                $"Added {menuOption.Name} (${menuOption.Price:0.00}) to your order." +
                    Environment.NewLine + Environment.NewLine +
                    $"Your current total is ${total:0.00}.",
                cancellationToken: cancellationToken);

            // Present the order options again, passing in the current order state.
            return await stepContext.ReplaceDialogAsync(Dialogs.OrderPrompt, cart);
        }
    }
}
```

# [JavaScript](#tab/javascript)

In the bot constructor, add the `orderPrompt` waterfall dialog.

```javascript
// Helper dialog to repeatedly prompt user for orders
this.dialogSet.add(new WaterfallDialog('orderPrompt', [
    async function (step) {
        // Define a new cart of one does not exists
        step.values.orderCart = step.options;

        return await step.prompt('choicePrompt', "What would you like?", dinnerMenu.choices);
    },
    async function (step) {
        const choice = step.result;
        if (choice.value.match(/process order/ig)) {
            if (step.values.orderCart.orders.length > 0) {
                // Process the order
                await step.context.sendActivity("Processing your order.");
                // ...
                step.values.orderCart = undefined; // Reset cart
                return await step.endDialog();
            } else {
                await step.context.sendActivity("Your cart was empty. Please add at least one item to the cart.");
                // Ask again
                return await step.replaceDialog('orderPrompt', step.values.orderCart);
            }
        } else if (choice.value.match(/cancel/ig)) {
            await step.context.sendActivity("Your order has been canceled.");
            return await step.endDialog(choice.value);
        } else {
            var item = dinnerMenu[choice.value];

            // Only proceed if user chooses an item from the menu
            if (!item) {
                await step.context.sendActivity("Sorry, that is not a valid item. Please pick one from the menu.");

                // Ask again
                return await step.replaceDialog('orderPrompt', step.values.orderCart);
            } else {
                // Add the item to cart
                step.values.orderCart.orders.push(item);
                step.values.orderCart.total += item.Price;

                await step.context.sendActivity(`Added to cart: ${choice.value}. <br/>Current total: $${step.values.orderCart.total}`);

                // Ask again
                return await step.replaceDialog('orderPrompt', step.values.orderCart);
            }
        }
    }
]));
```

The sample code above shows that the main `orderDinner` dialog uses a helper dialog named `orderPrompt` to handle user choices. The `orderPrompt` dialog displays the menu of food items, asks the user to choose an item, add the item to cart and prompts again in a loop. This allows the user to add multiple items to their order. The dialog loops until the user chooses `Process order` or `Cancel`. At which point, execution is handed back to the parent dialog (the `orderDinner` dialog). The `orderDinner` dialog does some last minute house keeping if the user wants to process the order; otherwise, it ends and returns execution back to its parent dialog (e.g.: `mainMenu`). The `mainMenu` dialog in turn continues executing the last step which is to simply redisplay the main menu choices.

---

### Create the reserve table dialog

<!-- TODO: Update the "Manage simple conversation flows" topic to use a reserveTable dialog, and then reference that from here. -->

To keep this example shorter, we show only a minimal implementation of the `reserveTable` dialog here.

# [C#](#tab/csharp)

Within the constructor, add the waterfall dialog. Then define the waterfall steps. Here, we've defined them in a nested class.

Within the **HotelDialogs** constructor.

```csharp
// Define the steps for and add the reserve-table dialog.
WaterfallStep[] reserveTableDialogSteps = new WaterfallStep[]
{
    ReserveTableSteps.StubAsync,
};

Add(new WaterfallDialog(Dialogs.ReserveTable, reserveTableDialogSteps));
```

Within the **HotelDialogs** class, add the step definitions.

```csharp
/// <summary>
/// Contains the waterfall dialog steps for the reserve-table dialog.
/// </summary>
private static class ReserveTableSteps
{
    public static async Task<DialogTurnResult> StubAsync(
        WaterfallStepContext stepContext,
        CancellationToken cancellationToken)
    {
        await stepContext.Context.SendActivityAsync(
            "Your table has been reserved.",
            cancellationToken: cancellationToken);

        return await stepContext.EndDialogAsync(null, cancellationToken);
    }
}
```

# [JavaScript](#tab/javascript)

In the bot constructor, add the placeholder `reserveTable` waterfall dialog.

```javascript
// Reserve a table:
// Help the user to reserve a table
this.dialogSet.add(new WaterfallDialog('reserveTable', [
    // Replace this waterfall with your reservation steps.
    async function(step){
        await step.context.sendActivity("Your table has been reserved");
        await step.endDialog();
    }
]));
```

---

### Update the bot code to call the dialogs

Update your bot's turn handler code to call the dialog.

# [C#](#tab/csharp)

Rename **EchoBotAccessors.cs** to **BotAccessors.cs**, and rename the class from `EchoBotAccessors` to `BotAccessors`. Update the using statements and the class definition to provide the state property accessor we need for this bot.

```csharp
using System;
using Microsoft.Bot.Builder;
using Microsoft.Bot.Builder.Dialogs;
```

```csharp
/// <summary>
/// This class is created as a Singleton and passed into the IBot-derived constructor.
///  - See <see cref="EchoWithCounterBot"/> constructor for how that is injected.
///  - See the Startup.cs file for more details on creating the Singleton that gets
///    injected into the constructor.
/// </summary>
public class BotAccessors
{
    /// <summary>
    /// Initializes a new instance of the <see cref="BotAccessors"/> class.
    /// Contains the <see cref="ConversationState"/> and associated <see cref="IStatePropertyAccessor{T}"/>.
    /// </summary>
    /// <param name="conversationState">The state object that stores the counter.</param>
    public BotAccessors(ConversationState conversationState)
    {
        ConversationState = conversationState ?? throw new ArgumentNullException(nameof(conversationState));
    }

    /// <summary>
    /// Gets the <see cref="IStatePropertyAccessor{T}"/> name used for the <see cref="DialogState"/> accessor.
    /// </summary>
    /// <remarks>Accessors require a unique name.</remarks>
    /// <value>The accessor name for the dialog state accessor.</value>
    public static string DialogStateAccessorName { get; } = $"{nameof(BotAccessors)}.DialogState";

    /// <summary>
    /// Gets or sets the DialogState property accessor.
    /// </summary>
    /// <value>
    /// The DialogState property accessor.
    /// </value>
    public IStatePropertyAccessor<DialogState> DialogStateAccessor { get; set; }

    /// <summary>
    /// Gets the <see cref="ConversationState"/> object for the conversation.
    /// </summary>
    /// <value>The <see cref="ConversationState"/> object.</value>
    public ConversationState ConversationState { get; }
}
```

Update the **Startup.cs** file to configure the `BotAccessors` singleton.

1. Update the using statements.

    ```csharp
    using System;
    using System.Linq;
    using Microsoft.AspNetCore.Builder;
    using Microsoft.AspNetCore.Hosting;
    using Microsoft.Bot.Builder;
    using Microsoft.Bot.Builder.Dialogs;
    using Microsoft.Bot.Builder.Integration;
    using Microsoft.Bot.Builder.Integration.AspNet.Core;
    using Microsoft.Bot.Configuration;
    using Microsoft.Bot.Connector.Authentication;
    using Microsoft.Extensions.Configuration;
    using Microsoft.Extensions.DependencyInjection;
    using Microsoft.Extensions.Logging;
    using Microsoft.Extensions.Options;
    ```

1. Update the part of the `ConfigureServices` method that registers the bot state property accessors.

    ```csharp
    // Create and register state accesssors.
    // Acessors created here are passed into the IBot-derived class on every turn.
    services.AddSingleton<BotAccessors>(sp =>
    {
        var options = sp.GetRequiredService<IOptions<BotFrameworkOptions>>().Value;
        var conversationState = options.State.OfType<ConversationState>().FirstOrDefault();

        // Create the custom state accessor.
        // State accessors enable other components to read and write individual properties of state.
        var accessors = new BotAccessors(conversationState)
        {
            DialogStateAccessor = conversationState.CreateProperty<DialogState>(BotAccessors.DialogStateAccessorName),
        };

        return accessors;
    });
    ```

Rename the EchoWithCounterBot.cs file to HotelBot.cs, and rename the class from EchoWithCounterBot to HotelBot.

1. Update the initialization code for the bot.

    ```csharp
    private readonly BotAccessors _accessors;
    private readonly HotelDialogs _dialogs;
    private readonly ILogger _logger;

    /// <summary>
    /// Initializes a new instance of the <see cref="HotelBot"/> class.
    /// </summary>
    /// <param name="accessors">A class containing <see cref="IStatePropertyAccessor{T}"/> used to manage state.</param>
    /// <param name="loggerFactory">A <see cref="ILoggerFactory"/> that is hooked to the Azure App Service provider.</param>
    public HotelBot(BotAccessors accessors, ILoggerFactory loggerFactory)
    {
        _logger = loggerFactory.CreateLogger<HotelBot>();
        _logger.LogTrace("EchoBot turn start.");
        _accessors = accessors;
        _dialogs = new HotelDialogs(_accessors.DialogStateAccessor);
    }
    ```

1. Update the turn handler for the bot, so that it runs the dialog.

    ```csharp
    public async Task OnTurnAsync(ITurnContext turnContext, CancellationToken cancellationToken = default(CancellationToken))
    {
        var dc = await _dialogs.CreateContextAsync(turnContext, cancellationToken);

        if (turnContext.Activity.Type == ActivityTypes.Message)
        {
            await dc.ContinueDialogAsync(cancellationToken);
            if (!turnContext.Responded)
            {
                await dc.BeginDialogAsync(HotelDialogs.MainMenu, null, cancellationToken);
            }
        }
        else if (turnContext.Activity.Type == ActivityTypes.ConversationUpdate)
        {
            var activity = turnContext.Activity.AsConversationUpdateActivity();
            if (activity.MembersAdded.Any(member => member.Id != activity.Recipient.Id))
            {
                await dc.BeginDialogAsync(HotelDialogs.MainMenu, null, cancellationToken);
            }
        }

        await _accessors.ConversationState.SaveChangesAsync(turnContext, false, cancellationToken);
    }
    ```

# [JavaScript](#tab/javascript)

```javascript
async onTurn(turnContext) {
    let dc = await this.dialogSet.createContext(turnContext);

    // See https://aka.ms/about-bot-activity-message to learn more about the message and other activity types.
    if (turnContext.activity.type === ActivityTypes.Message) {

        await dc.continueDialog();

        if (!turnContext.responded) {
            await dc.beginDialog('mainMenu');
        }
    } else if (turnContext.activity.type === ActivityTypes.ConversationUpdate) {
        // Do we have any new members added to the conversation?
        if (turnContext.activity.membersAdded.length !== 0) {
            // Iterate over all new members added to the conversation
            for (var idx in turnContext.activity.membersAdded) {
                // Greet anyone that was not the target (recipient) of this message.
                // Since the bot is the recipient for events from the channel,
                // context.activity.membersAdded === context.activity.recipient.Id indicates the
                // bot was added to the conversation, and the opposite indicates this is a user.
                if (turnContext.activity.membersAdded[idx].id !== turnContext.activity.recipient.id) {
                    // Start the dialog.
                    await dc.beginDialog('mainMenu');
                }
            }
        }
    }

    // Save state changes
    await this.conversationState.saveChanges(turnContext);
}
```

---

## Next steps

You can enhance this bot by offering other options like "more info" or "help" to the menu choices. For more information on implementing these types of interruptions, see [Handle user interruptions](bot-builder-howto-handle-user-interrupt.md).

Now that you have learned how to use dialogs, prompts, and waterfalls to manage complex conversation flows, let's take a look at how we can break our dialogs (such as the `orderDinner` and `reserveTable` dialogs) into separate objects, instead of lumping them all together in one large dialog set.

> [!div class="nextstepaction"]
> [Create modular bot logic with Composite Control](bot-builder-compositcontrol.md)<|MERGE_RESOLUTION|>--- conflicted
+++ resolved
@@ -62,11 +62,8 @@
 
 # [JavaScript](#tab/javascript)
 
-<<<<<<< HEAD
 We'll start from a EchoBot template. For instructions, see the [quickstart for JavaScript](../javascript/bot-builder-javascript-quickstart.md).
-=======
-We'll start from a basic EchoBot template. For instructions, see the [quickstart for JavaScript](../javascript/bot-builder-javascript-quickstart.md).
->>>>>>> a9270702
+
 
 
 The `botbuilder-dialogs` library can be downloaded from npm. To install the `botbuilder-dialogs` library, run the following npm command:
