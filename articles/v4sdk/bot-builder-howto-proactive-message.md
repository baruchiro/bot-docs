--- conflicted
+++ resolved
@@ -32,19 +32,11 @@
 
 To handle notifications more smoothly, consider other ways to integrate the notification into the conversation flow, such as setting a flag in the conversation state or adding the notification to a queue.
 
-<<<<<<< HEAD
 ## Prerequisites
 - Understand [bot basics](bot-builder-basics.md). 
 - A copy of the **Proactive messages sample** in either [C#](https://aka.ms/proactive-sample-cs) or [JS](https://aka.ms/proactive-sample-js). This sample is used to explain proactive messaging in this article. 
 
 ## About the sample code
-=======
-### Prerequisites
-- Understand [bot basics](bot-builder-basics.md). 
-- A copy of the **Proactive messages sample** in either [C#](https://aka.ms/proactive-sample-cs) or [JS](https://aka.ms/proactive-sample-js). This sample is used to explain proactive messaging in this article. 
-
-### About the sample code
->>>>>>> e8d4f2a0
 
 The Proactive messages sample models user tasks that can take an indeterminate amount of time. The bot stores information about the task, tells the user that it will get back to them when the task finishes, and lets the conversation proceed. When the task completes, the bot sends the confirmation message proactively on the original conversation.
 
@@ -61,13 +53,8 @@
 
 ### Define a class for job data
 
-The `JobLog` class tracks job data, indexed by job number (the time-stamp). The `JobLog` class tracks all the outstanding jobs.  Each job is identified by a unique key. `JobData` describes the state of a job and is defined as an inner class of a dictionary.
-
-<<<<<<< HEAD
-=======
-The `JobLog` class tracks job data, indexed by job number (the time-stamp). The `JobLog` class tracks all the outstanding jobs.  Each job is identified by a unique key. `JobData` describes the state of a job and is defined as an inner class of a dictionary.
-
->>>>>>> e8d4f2a0
+The `JobLog` class tracks job data, indexed by job number (the time-stamp). The `JobLog` class tracks all the outstanding jobs.  Each job is identified by a unique key. `JobData` describes 
+the state of a job and is defined as an inner class of a dictionary.
 
 ```csharp
 public class JobLog : Dictionary<long, JobLog.JobData>
@@ -310,11 +297,9 @@
     }
 }
 ```
-<<<<<<< HEAD
+
 ### Handle non-message activities
-=======
-#### Handle non-message activities
->>>>>>> e8d4f2a0
+
 On a job completed event, mark the job as complete and notify the user.
 
 ```csharp
@@ -366,11 +351,9 @@
     return jobInfo;
 }
 ```
-<<<<<<< HEAD
+
 ### Sends a proactive message to the user
-=======
-#### Sends a proactive message to the user
->>>>>>> e8d4f2a0
+
 ```csharp
 private async Task CompleteJobAsync(
     BotAdapter adapter,
@@ -381,11 +364,9 @@
     await adapter.ContinueConversationAsync(botId, jobInfo.Conversation, CreateCallback(jobInfo), cancellationToken);
 }
 ```
-<<<<<<< HEAD
+
 ### Creates the turn logic to use for the proactive message
-=======
-#### Creates the turn logic to use for the proactive message
->>>>>>> e8d4f2a0
+
 ```csharp
 private BotCallbackHandler CreateCallback(JobLog.JobData jobInfo)
 {
