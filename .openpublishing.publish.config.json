--- conflicted
+++ resolved
@@ -1,5 +1,4 @@
 {
-  "need_generate_pdf": false,
   "need_generate_intellisense": false,
   "docsets_to_publish": [
     {
@@ -35,16 +34,12 @@
       "branch_mapping": {}
     }
   ],
-<<<<<<< HEAD
-  "branch_target_mapping": {},
-=======
   "branch_target_mapping": {
     "live": [
       "Publish",
       "Pdf"
     ]
   },
->>>>>>> 3382a580
   "need_generate_pdf_url_template": true,
   "template_folder": "_themes"
 }