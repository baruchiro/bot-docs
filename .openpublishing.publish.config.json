--- conflicted
+++ resolved
@@ -1,72 +1,4 @@
 {
-<<<<<<< HEAD
-	"docsets_to_publish": [{
-			"docset_name": "bot-framework",
-			"build_source_folder": "articles",
-			"build_output_subfolder": "bot-framework",
-			"locale": "en-us",
-			"monikers": [],
-			"moniker_ranges": [
-				">= azure-bot-service-3.0",
-				">= botbuilder-3.12.2.4",
-				">= skypebotsmedia-1.5.0.1177-alpha",
-				">= botconnector-3.11.1"
-			],
-			"open_to_public_contributors": true,
-			"type_mapping": {
-				"Conceptual": "Content",
-				"ManagedReference": "Content",
-				"RestApi": "Content"
-			},
-			"build_entry_point": "docs",
-			"template_folder": "_themes"
-		},
-		{
-			"docset_name": "bot-framework-rest-api",
-			"build_source_folder": "rest",
-			"build_output_subfolder": "bot-framework-rest-api",
-			"locale": "en-us",
-			"monikers": [],
-			"open_to_public_contributors": false,
-			"type_mapping": {
-				"Conceptual": "Content",
-				"ContextObject": "Toc",
-				"ManagedReference": "Content",
-				"RestApi": "Content"
-			},
-			"build_entry_point": "docs",
-			"template_folder": "_themes",
-			"version": 0
-		},
-		{
-			"docset_name": "bot-framework-dotnet-api",
-			"build_source_folder": "dotnet",
-			"build_output_subfolder": "bot-framework-dotnet-api",
-			"locale": "en-us",
-			"open_to_public_contributors": true,
-			"type_mapping": {
-				"Conceptual": "Content",
-				"ManagedReference": "Content",
-				"RestApi": "Content"
-			},
-			"build_entry_point": "docs",
-			"template_folder": "_themes",
-			"customized_tasks": {
-				"docset_postbuild": [
-					"_dependentPackages/ECMA2Yaml/tools/PostBuild.ps1"
-				],
-				"docset_prebuild": [
-					"_dependentPackages/ECMA2Yaml/tools/Run.ps1",
-					"_dependentPackages/CommonPlugins/tools/SplitTOC.ps1",
-					"_dependentPackages/CommonPlugins/tools/JoinTOC.ps1",
-					"_dependentPackages/CommonPlugins/tools/DiffFolder.ps1"
-				]
-			},
-			"customized_template_paths": [
-				"_dependentPackages/memberpage.plugins/content"
-			]
-		}
-=======
   "docsets_to_publish": [
 	  {
 	    "docset_name": "bot-framework",
@@ -134,7 +66,6 @@
 		  "_dependentPackages/memberpage.plugins/content"
 		  ]
 	     }
->>>>>>> 16ee82c4
 	],
 	"notification_subscribers": [
 		"3b0e6dd6.microsoft.com@amer.teams.ms",
@@ -147,12 +78,8 @@
 	"skip_source_output_uploading": false,
 	"need_preview_pull_request": true,
 	"contribution_branch_mappings": {},
-<<<<<<< HEAD
-	"dependent_repositories": [{
-=======
 	"dependent_repositories": [
 		{
->>>>>>> 16ee82c4
 			"path_to_root": "_themes",
 			"url": "https://github.com/Microsoft/templates.docs.msft",
 			"branch": "master",
@@ -167,44 +94,6 @@
 	],
 	"branch_target_mapping": {
 		"live": [
-<<<<<<< HEAD
-			"Publish",
-			"Pdf"
-		],
-		"master": [
-			"Publish",
-			"Pdf"
-		]
-	},
-	"need_generate_pdf_url_template": true,
-	"Targets": {
-		"Pdf": {
-			"template_folder": "_themes.pdf"
-		}
-	},
-	"need_generate_intellisense": false,
-	"template_folder": "_themes",
-	"dependent_packages": [{
-			"path_to_root": "_dependentPackages/CommonPlugins",
-			"target_framework": "net45",
-			"version": "latest",
-			"id": "Microsoft.OpenPublishing.CommonPlugins",
-			"nuget_feed": "https://www.myget.org/F/op/api/v2"
-		},
-		{
-			"id": "Microsoft.DocAsCode.ECMA2Yaml",
-			"nuget_feed": "https://www.myget.org/F/op/api/v2",
-			"path_to_root": "_dependentPackages/ECMA2Yaml",
-			"target_framework": "net45",
-			"version": "latest"
-		},
-		{
-			"path_to_root": "_dependentPackages/memberpage.plugins",
-			"target_framework": "net45",
-			"version": "latest",
-			"id": "memberpage.plugins",
-			"nuget_feed": "https://www.myget.org/F/docfx/api/v2"
-=======
 		   "Publish",
 		   "Pdf"
 		],
@@ -242,7 +131,6 @@
 		   "version": "latest",
 		   "id": "memberpage.plugins",
 		   "nuget_feed": "https://www.myget.org/F/docfx/api/v2"
->>>>>>> 16ee82c4
 		}
 	],
 	"ECMA2Yaml": {
